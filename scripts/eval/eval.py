# Copyright 2022 MosaicML LLM Foundry authors
# SPDX-License-Identifier: Apache-2.0

import copy
import logging
import os
import sys
import time
import warnings
from composer.core.callback import Callback
from typing import Any, Dict, List, Optional, Tuple, Union

import pandas as pd
import torch
from composer.loggers import MosaicMLLogger
from composer.loggers.logger_destination import LoggerDestination
from composer.models.base import ComposerModel
from composer.trainer import Trainer
from composer.utils import dist, get_device, reproducibility
from omegaconf import DictConfig, ListConfig
from omegaconf import OmegaConf as om
from rich.traceback import install
from transformers import PreTrainedTokenizerBase

install()
from llmfoundry.models.model_registry import COMPOSER_MODEL_REGISTRY
from llmfoundry.utils.builders import (add_metrics_to_eval_loaders, build_callback,
                                       build_evaluators, build_logger,
                                       build_tokenizer)
from llmfoundry.utils.config_utils import (log_config, pop_config,
                                           process_init_device)

log = logging.getLogger(__name__)


def load_model(model_cfg: DictConfig, tokenizer: PreTrainedTokenizerBase,
               fsdp_config: Optional[Dict], num_retries: int) -> ComposerModel:
    init_context = process_init_device(model_cfg, fsdp_config)

    retries = 0
    composer_model = None
    with init_context:
        while retries < num_retries and composer_model is None:
            try:
                composer_model = COMPOSER_MODEL_REGISTRY[model_cfg.name](
                    model_cfg, tokenizer)
            except Exception as e:
                retries += 1
                if retries >= num_retries:
                    raise e
                else:
                    log.info(
                        f'Got exception {str(e)} while loading model {model_cfg.name}. {num_retries-retries} retries remaining'
                    )

    assert composer_model is not None
    return composer_model


def evaluate_model(
    model_cfg: DictConfig,
    dist_timeout: Union[float, int],
    run_name: str,
    seed: int,
    icl_tasks: Union[str, ListConfig],
    max_seq_len: int,
    device_eval_batch_size: int,
    eval_gauntlet_config: Optional[Union[str, DictConfig]],
    eval_loader_config: Optional[Union[DictConfig, ListConfig]],
    fsdp_config: Optional[Dict],
    num_retries: int,
    loggers_cfg: Dict[str, Any],
    python_log_level: Optional[str],
    precision: str,
    eval_gauntlet_df: Optional[pd.DataFrame],
    eval_subset_num_batches: int,
    icl_subset_num_batches: Optional[int],
<<<<<<< HEAD
    callback_configs: Optional[Dict]
=======
    metadata: Optional[Dict[str, str]],
    logged_config: DictConfig,
    should_log_config: bool = True,
>>>>>>> 386ae36e
):

    log.info(f'Evaluating model: {model_cfg.model_name}')
    # Build tokenizer and model
    tokenizer_cfg: Dict[str,
                        Any] = om.to_container(model_cfg.tokenizer,
                                               resolve=True)  # type: ignore
    tokenizer_name = tokenizer_cfg['name']
    tokenizer_kwargs = tokenizer_cfg.get('kwargs', {})
    tokenizer = build_tokenizer(tokenizer_name, tokenizer_kwargs)

    evaluators, logger_keys, eval_gauntlet_callback = build_evaluators(
        eval_loader_config,
        icl_tasks,
        eval_gauntlet_config,
        tokenizer=tokenizer,
        device_eval_batch_size=device_eval_batch_size,
        icl_seq_len=max_seq_len,
        icl_subset_num_batches=icl_subset_num_batches,
    )

    # Callbacks
    callbacks: List[Callback] = [
        build_callback(str(name), callback_cfg)
        for name, callback_cfg in callback_configs.items()
    ] if callback_configs else []

    if eval_gauntlet_callback is not None:
        callbacks.append(eval_gauntlet_callback)

    loggers: List[LoggerDestination] = [
        build_logger(name, logger_cfg)
        for name, logger_cfg in loggers_cfg.items()
    ]

    if metadata is not None:
        # Flatten the metadata for logging
        loggers_cfg.pop('metadata', None)
        loggers_cfg.update(metadata, merge=True)

        # Find the MosaicMLLogger
        mosaicml_logger = next((
            logger for logger in loggers if isinstance(logger, MosaicMLLogger)),
                               None)

        if mosaicml_logger is not None:
            mosaicml_logger.log_metrics(metadata)
            mosaicml_logger._flush_metadata(force_flush=True)

    if fsdp_config and model_cfg.model.get('load_in_8bit', False):
        raise ValueError(
            'The FSDP config block is not supported when loading ' +
            'Hugging Face models in 8bit.')

    composer_model = load_model(model_cfg.model, tokenizer, fsdp_config,
                                num_retries)

    # Now add the eval metrics
    if eval_loader_config is not None:
        train_metrics = composer_model.get_metrics(is_train=True)
        evaluators = add_metrics_to_eval_loaders(evaluators,
                                                 list(train_metrics.keys()))

    if eval_gauntlet_df is None and eval_gauntlet_callback is not None:
        eval_gauntlet_df = pd.DataFrame(
            columns=['model_name'] +
            [avg for avg in eval_gauntlet_callback.averages] +
            [t.name for t in eval_gauntlet_callback.categories])

    load_path = model_cfg.get('load_path', None)
    if model_cfg.model.name == 'mpt_causal_lm' and load_path is None:
        raise ValueError(
            'MPT causal LMs require a load_path to the checkpoint for model evaluation.'
            +
            ' Please check your yaml and the model_cfg to ensure that load_path is set.'
        )

    assert composer_model is not None

    log.info(f'Building trainer for {model_cfg.model_name}...')

    trainer = Trainer(
        run_name=run_name,
        seed=seed,
        model=composer_model,
        callbacks=callbacks,
        loggers=loggers,
        precision=precision,
        fsdp_config=fsdp_config,
        load_path=load_path,
        load_weights_only=True,
        progress_bar=False,
        log_to_console=True,
        dist_timeout=dist_timeout,
        python_log_level=python_log_level,
    )

    if should_log_config:
        log.info('Evaluation config:')
        log_config(logged_config)

    log.info(f'Starting eval for {model_cfg.model_name}...')
    if torch.cuda.is_available():
        torch.cuda.synchronize()
    a = time.time()
    trainer.eval(eval_dataloader=evaluators,
                 subset_num_batches=eval_subset_num_batches)
    if torch.cuda.is_available():
        torch.cuda.synchronize()
    b = time.time()

    log.info(f'Ran {model_cfg.model_name} eval in: {b-a} seconds')
    return (trainer, logger_keys, eval_gauntlet_callback, eval_gauntlet_df)


def main(cfg: DictConfig) -> Tuple[List[Trainer], pd.DataFrame]:
    om.resolve(cfg)

    # Create copy of config for logging
    logged_cfg: DictConfig = copy.deepcopy(cfg)

    model_configs: ListConfig = pop_config(cfg, 'models', must_exist=True)
    eval_gauntlet_config: Optional[Union[str, DictConfig]] = pop_config(
        cfg, 'eval_gauntlet', must_exist=False, default_value=None)

    fsdp_dict_cfg: Optional[DictConfig] = pop_config(cfg,
                                                     'fsdp_config',
                                                     must_exist=False,
                                                     default_value=None)
    fsdp_config: Optional[Dict] = om.to_container(
        fsdp_dict_cfg,
        resolve=True) if fsdp_dict_cfg is not None else None  # type: ignore
    assert isinstance(fsdp_config, Dict) or fsdp_config is None

    # Mandatory Evaluation Parameters
    icl_tasks: Union[str, ListConfig] = pop_config(cfg,
                                                   'icl_tasks',
                                                   must_exist=True)
    max_seq_len: int = pop_config(cfg, 'max_seq_len', must_exist=True)
    device_eval_batch_size: int = pop_config(cfg,
                                             'device_eval_batch_size',
                                             must_exist=True)
    precision: str = pop_config(cfg,
                                'precision',
                                must_exist=False,
                                default_value=None)
    python_log_level: Optional[str] = pop_config(cfg,
                                                 'python_log_level',
                                                 must_exist=False,
                                                 default_value='debug')

    # Optional Evaluation Parameters with default values
    eval_loader_config: Optional[Union[DictConfig, ListConfig]] = pop_config(
        cfg, 'eval_loader', must_exist=False, default_value=None)
    seed: int = pop_config(cfg, 'seed', must_exist=False, default_value=17)
    dist_timeout: Union[float, int] = pop_config(cfg,
                                                 'dist_timeout',
                                                 must_exist=False,
                                                 default_value=600.0)
    default_run_name: str = os.environ.get('RUN_NAME', 'llm')
    run_name: str = pop_config(cfg,
                               'run_name',
                               must_exist=False,
                               default_value=default_run_name)
    num_retries: int = pop_config(cfg,
                                  'num_retries',
                                  must_exist=False,
                                  default_value=3)
    loggers_cfg: Dict[str, Any] = pop_config(cfg,
                                             'loggers',
                                             must_exist=False,
                                             default_value={})
    eval_subset_num_batches: int = pop_config(cfg,
                                              'eval_subset_num_batches',
                                              must_exist=False,
                                              default_value=-1)
    icl_subset_num_batches: Optional[int] = pop_config(cfg,
                                                       'icl_subset_num_batches',
                                                       must_exist=False,
                                                       default_value=None)
    metadata: Optional[Dict[str, str]] = pop_config(cfg,
                                                    'metadata',
                                                    must_exist=False,
                                                    default_value=None,
                                                    convert=True)
    should_log_config: bool = pop_config(cfg,
                                         'log_config',
                                         must_exist=False,
                                         default_value=True)

    # Pop out interpolation variables.
    pop_config(cfg, 'model_name_or_path', must_exist=False, default_value=None)
    callback_configs: Optional[DictConfig] = pop_config(cfg,
                                                        'callbacks',
                                                        must_exist=False,
                                                        default_value=None)
    
    # Warn for unused parameters
    for key in cfg:
        warnings.warn(
            f'Unused parameter {key} found in cfg. Please check your yaml to ensure this parameter is necessary.'
        )

    reproducibility.seed_all(seed)
    dist.initialize_dist(get_device(None), timeout=dist_timeout)

    if python_log_level is not None:
        logging.basicConfig(
            # Example of format string
            # 2022-06-29 11:22:26,152: rank0[822018][MainThread]: INFO: Message here
            format=
            f'%(asctime)s: rank{dist.get_global_rank()}[%(process)d][%(threadName)s]: %(levelname)s: %(name)s: %(message)s'
        )
        logging.getLogger('llmfoundry').setLevel(python_log_level.upper())

    eval_gauntlet_df = None
    models_df = None
    composite_scores = None
    trainers = []
    for model_cfg in model_configs:
        (trainer, logger_keys, eval_gauntlet_callback,
         eval_gauntlet_df) = evaluate_model(
             model_cfg=model_cfg,
             dist_timeout=dist_timeout,
             run_name=run_name,
             seed=seed,
             icl_tasks=icl_tasks,
             max_seq_len=max_seq_len,
             device_eval_batch_size=device_eval_batch_size,
             eval_gauntlet_config=eval_gauntlet_config,
             eval_loader_config=eval_loader_config,
             fsdp_config=fsdp_config,
             num_retries=num_retries,
             loggers_cfg=loggers_cfg,
             python_log_level=python_log_level,
             precision=precision,
             eval_gauntlet_df=eval_gauntlet_df,
<<<<<<< HEAD
             callback_configs=callback_configs,
             icl_subset_num_batches=icl_subset_num_batches)
=======
             eval_subset_num_batches=eval_subset_num_batches,
             icl_subset_num_batches=icl_subset_num_batches,
             metadata=metadata,
             logged_config=logged_cfg,
             should_log_config=should_log_config)
>>>>>>> 386ae36e
        trainers.append(trainer)

        if eval_gauntlet_callback is not None:
            composite_scores = eval_gauntlet_callback.eval_after_all(
                trainer.state, trainer.logger)

        benchmark_to_taxonomy = {}
        if eval_gauntlet_callback is not None:
            for t in eval_gauntlet_callback.categories:
                for b in t.benchmarks:
                    benchmark_to_taxonomy[b.name] = t.name

        model_results = calculate_markdown_results(logger_keys, trainer,
                                                   benchmark_to_taxonomy,
                                                   model_cfg.model_name)

        if models_df is None:
            models_df = model_results
        else:
            models_df = pd.concat([models_df, model_results], ignore_index=True)

        if eval_gauntlet_df is not None and eval_gauntlet_callback is not None:
            assert composite_scores is not None
            row = {'model_name': model_cfg['model_name']}
            row.update(
                {k.split('/')[-1]: v for k, v in composite_scores.items()})
            eval_gauntlet_df = pd.concat(
                [eval_gauntlet_df, pd.DataFrame([row])], ignore_index=True)

            print(f'Printing gauntlet results for all models')

            print(
                eval_gauntlet_df.sort_values(
                    list(eval_gauntlet_callback.averages.keys())[0],
                    ascending=False).to_markdown(index=False))
        print(f'Printing complete results for all models')
        assert models_df is not None
        print(models_df.to_markdown(index=False))

    return trainers, eval_gauntlet_df


def calculate_markdown_results(logger_keys: List[str], trainer: Trainer,
                               benchmark_to_taxonomy: Dict[str, str],
                               model_name: str):
    results = {}

    for key in logger_keys:
        # dl_name is either 2-tuple (benchmark_name, num_fewshot)
        # or 3-tuple (benchmark_name, num_fewshot, subcategory)
        dl_name, metric_name = key.split('/')[1:-1], key.split('/')[-1]
        if 'Accuracy' not in metric_name:
            continue

        metric = trainer.state.eval_metrics.get('/'.join(dl_name),
                                                {}).get(metric_name, None)

        if metric is None:
            continue
        if dl_name[1] not in results:
            results[dl_name[1]] = {}

        if dl_name[0] not in results[dl_name[1]]:
            results[dl_name[1]][dl_name[0]] = {}

        if metric_name not in results[dl_name[1]][dl_name[0]]:
            results[dl_name[1]][dl_name[0]][metric_name] = []

        results[dl_name[1]][dl_name[0]][metric_name].append({
            'val': metric.compute(),
            'subcat': dl_name[-1] if len(dl_name) == 3 else 'no_subcat'
        })

    df = pd.DataFrame(columns=[
        'Category', 'Benchmark', 'Subtask', 'Accuracy', 'Number few shot',
        'Model'
    ])

    for num_shot in results:
        for benchmark in results[num_shot]:
            for metric in results[num_shot][benchmark]:
                subscores = results[num_shot][benchmark][metric]
                if len(subscores) == 1:
                    row = {
                        'Category': benchmark_to_taxonomy.get(benchmark, ''),
                        'Benchmark': benchmark,
                        'Subtask': None,
                        'Accuracy': subscores[0]['val'],
                        'Number few shot': num_shot,
                        'Model': model_name
                    }
                    df = pd.concat([df, pd.DataFrame([row])], ignore_index=True)
                else:
                    row = {
                        'Category':
                            benchmark_to_taxonomy.get(benchmark, ''),
                        'Benchmark':
                            benchmark,
                        'Subtask':
                            'Average',
                        'Accuracy':
                            sum(s['val'] for s in subscores) / len(subscores),
                        'Number few shot':
                            num_shot,
                        'Model':
                            model_name
                    }
                    df = pd.concat([df, pd.DataFrame([row])], ignore_index=True)
                    for sub in subscores:
                        row = {
                            'Category':
                                benchmark_to_taxonomy.get(benchmark, ''),
                            'Benchmark':
                                None,
                            'Subtask':
                                sub['subcat'],
                            'Accuracy':
                                sub['val'],
                            'Number few shot':
                                num_shot,
                            'Model':
                                model_name
                        }
                        df = pd.concat([df, pd.DataFrame([row])],
                                       ignore_index=True)
    return df


if __name__ == '__main__':
    yaml_path, args_list = sys.argv[1], sys.argv[2:]
    with open(yaml_path) as f:
        yaml_cfg = om.load(f)
    cli_cfg = om.from_cli(args_list)
    cfg = om.merge(yaml_cfg, cli_cfg)
    assert isinstance(cfg, DictConfig)
    main(cfg)<|MERGE_RESOLUTION|>--- conflicted
+++ resolved
@@ -75,13 +75,10 @@
     eval_gauntlet_df: Optional[pd.DataFrame],
     eval_subset_num_batches: int,
     icl_subset_num_batches: Optional[int],
-<<<<<<< HEAD
-    callback_configs: Optional[Dict]
-=======
+    callback_configs: Optional[Dict],
     metadata: Optional[Dict[str, str]],
     logged_config: DictConfig,
     should_log_config: bool = True,
->>>>>>> 386ae36e
 ):
 
     log.info(f'Evaluating model: {model_cfg.model_name}')
@@ -319,16 +316,12 @@
              python_log_level=python_log_level,
              precision=precision,
              eval_gauntlet_df=eval_gauntlet_df,
-<<<<<<< HEAD
              callback_configs=callback_configs,
-             icl_subset_num_batches=icl_subset_num_batches)
-=======
              eval_subset_num_batches=eval_subset_num_batches,
              icl_subset_num_batches=icl_subset_num_batches,
              metadata=metadata,
              logged_config=logged_cfg,
              should_log_config=should_log_config)
->>>>>>> 386ae36e
         trainers.append(trainer)
 
         if eval_gauntlet_callback is not None:
