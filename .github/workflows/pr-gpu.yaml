--- conflicted
+++ resolved
@@ -23,13 +23,6 @@
           container: mosaicml/pytorch:2.3.0_cu121-python3.11-ubuntu20.04
           markers: "gpu"
           pytest_command: "coverage run -m pytest"
-<<<<<<< HEAD
-=======
-        - name: "gpu-2.3.0"
-          container: mosaicml/pytorch:2.3.0_cu121-python3.11-ubuntu20.04
-          markers: "gpu"
-          pytest_command: "coverage run -m pytest"
->>>>>>> fa7a78a6
           deps_group: "all"
     name: ${{ matrix.name }}
     if: github.repository_owner == 'mosaicml'
