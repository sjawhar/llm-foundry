integrations:
- integration_type: git_repo
  git_repo: mosaicml/llm-foundry
<<<<<<< HEAD
  git_branch: output_eval_logging
=======
  git_branch: v0.3.0
>>>>>>> 7c4d24a8
  # git_commit: # OR use your commit hash
  pip_install: -e ".[gpu]"
  ssh_clone: false # Should be true if using a private repo

command: |
  pip uninstall mosaicml -y
  pip install git+https://github.com/bmosaicml/composer.git@error_logging_callback
  cd llm-foundry/scripts
  composer eval/eval.py /mnt/config/parameters.yaml

# Mosaic Cloud will use run_name (with a unique suffix) to populate the env var $RUN_NAME
<<<<<<< HEAD
run_name: output-logger-test
=======
run_name: mpt-eval
>>>>>>> 7c4d24a8
gpu_num: 8
gpu_type: a100_80gb
cluster: r1z1 # replace with your cluster here!

image: mosaicml/llm-foundry:2.0.1_cu118-latest

# The below is injected as a YAML file: /mnt/config/parameters.yaml
parameters:
  dist_timeout: 6000
  seed: 1
  max_seq_len: 1024
  device_eval_batch_size: 4
  precision: amp_fp16

  models:
  -
    model_name: mosaicml/mpt-7b-instruct
    # Tokenizer
    tokenizer:
      name:  mosaicml/mpt-7b-instruct
      kwargs:
        model_max_length: ${max_seq_len}

    model:
      name: hf_causal_lm
      pretrained_model_name_or_path:  mosaicml/mpt-7b-instruct
      init_device: mixed
      pretrained: true
      use_auth_token: false

  # FSDP config for model sharding
  fsdp_config:
    sharding_strategy: FULL_SHARD
    mixed_precision: FULL
    forward_prefetch: True
    limit_all_gathers: True


  icl_tasks: 'eval/yamls/tasks.yaml'
  eval_gauntlet: 'eval/yamls/eval_gauntlet.yaml'
  callbacks:
    eval_output_logging:
      subset_sample: -1
      output_directory: s3://mosaicml-internal-checkpoints-test/test_icl_output_logger_7b
<|MERGE_RESOLUTION|>--- conflicted
+++ resolved
@@ -1,11 +1,7 @@
 integrations:
 - integration_type: git_repo
   git_repo: mosaicml/llm-foundry
-<<<<<<< HEAD
   git_branch: output_eval_logging
-=======
-  git_branch: v0.3.0
->>>>>>> 7c4d24a8
   # git_commit: # OR use your commit hash
   pip_install: -e ".[gpu]"
   ssh_clone: false # Should be true if using a private repo
@@ -17,11 +13,7 @@
   composer eval/eval.py /mnt/config/parameters.yaml
 
 # Mosaic Cloud will use run_name (with a unique suffix) to populate the env var $RUN_NAME
-<<<<<<< HEAD
 run_name: output-logger-test
-=======
-run_name: mpt-eval
->>>>>>> 7c4d24a8
 gpu_num: 8
 gpu_type: a100_80gb
 cluster: r1z1 # replace with your cluster here!
@@ -60,8 +52,14 @@
     limit_all_gathers: True
 
 
-  icl_tasks: 'eval/yamls/tasks.yaml'
-  eval_gauntlet: 'eval/yamls/eval_gauntlet.yaml'
+  icl_tasks:
+  -
+    label: jeopardy
+    dataset_uri: eval/local_data/world_knowledge/jeopardy_all.jsonl # ADD YOUR OWN DATASET URI
+    num_fewshot: [10]
+    icl_task_type: language_modeling
+    continuation_delimiter: "\nAnswer: " # this separates questions from answers
+    has_categories: true
   callbacks:
     eval_output_logging:
       subset_sample: -1
