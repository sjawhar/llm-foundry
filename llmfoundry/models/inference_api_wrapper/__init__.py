# Copyright 2022 MosaicML LLM Foundry authors
# SPDX-License-Identifier: Apache-2.0

<<<<<<< HEAD
from llmfoundry.models.inference_api_wrapper.trtllm import TRTLLMEvalWrapper
=======
from llmfoundry.models.inference_api_wrapper.fmapi import (
    FMAPICasualLMEvalWrapper, FMAPIChatAPIEvalWrapper)
from llmfoundry.models.inference_api_wrapper.interface import \
    InferenceAPIEvalWrapper
>>>>>>> 57289699
from llmfoundry.models.inference_api_wrapper.openai_causal_lm import (
    OpenAICausalLMEvalWrapper, OpenAIChatAPIEvalWrapper)

__all__ = [
    'OpenAICausalLMEvalWrapper',
    'OpenAIChatAPIEvalWrapper',
    'InferenceAPIEvalWrapper',
<<<<<<< HEAD
    'TRTLLMEvalWrapper',
=======
    'FMAPICasualLMEvalWrapper',
    'FMAPIChatAPIEvalWrapper',
>>>>>>> 57289699
]<|MERGE_RESOLUTION|>--- conflicted
+++ resolved
@@ -1,14 +1,11 @@
 # Copyright 2022 MosaicML LLM Foundry authors
 # SPDX-License-Identifier: Apache-2.0
 
-<<<<<<< HEAD
 from llmfoundry.models.inference_api_wrapper.trtllm import TRTLLMEvalWrapper
-=======
 from llmfoundry.models.inference_api_wrapper.fmapi import (
     FMAPICasualLMEvalWrapper, FMAPIChatAPIEvalWrapper)
 from llmfoundry.models.inference_api_wrapper.interface import \
     InferenceAPIEvalWrapper
->>>>>>> 57289699
 from llmfoundry.models.inference_api_wrapper.openai_causal_lm import (
     OpenAICausalLMEvalWrapper, OpenAIChatAPIEvalWrapper)
 
@@ -16,10 +13,7 @@
     'OpenAICausalLMEvalWrapper',
     'OpenAIChatAPIEvalWrapper',
     'InferenceAPIEvalWrapper',
-<<<<<<< HEAD
-    'TRTLLMEvalWrapper',
-=======
     'FMAPICasualLMEvalWrapper',
     'FMAPIChatAPIEvalWrapper',
->>>>>>> 57289699
+    'TRTLLMEvalWrapper',
 ]