# Copyright 2022 MosaicML LLM Foundry authors
# SPDX-License-Identifier: Apache-2.0

"""A simple, flexible implementation of a GPT model.

Inspired by https://github.com/karpathy/minGPT/blob/master/mingpt/model.py
"""

from __future__ import annotations

import math
import warnings
from typing import (Any, Dict, List, Mapping, MutableMapping, Optional, Tuple,
                    Union)

import torch
import torch.nn as nn
import torch.nn.functional as F
from composer.metrics.nlp import LanguageCrossEntropy, LanguagePerplexity
from composer.models import HuggingFaceModel
from composer.utils import dist

from llmfoundry.eval.metrics import (
    InContextLearningCodeEvalAccuracy,
<<<<<<< HEAD
    InContextLearningGenerationWithAnswersAccuracy, InContextLearningLMAccuracy,
    InContextLearningMultipleChoiceAccuracy)
from llmfoundry.models.layers.attention import (is_flash_v1_installed,
                                                is_flash_v2_installed)
=======
    InContextLearningGenerationExactMatchAccuracy, InContextLearningLMAccuracy,
    InContextLearningMultipleChoiceAccuracy)
from llmfoundry.metrics import TokenAccuracy
from llmfoundry.models.layers.attention import is_flash_v2_installed
from llmfoundry.models.layers.norm import NORM_CLASS_REGISTRY
>>>>>>> 898928e2

if is_flash_v2_installed():
    try:  # This try...except is needed because transformers requires it despite the 'if' statement above
        from flash_attn import bert_padding
        from flash_attn.layers.rotary import \
            RotaryEmbedding as DAILRotaryEmbedding
    except Exception as e:
        raise e

from omegaconf import DictConfig
from omegaconf import OmegaConf as om
from transformers import PreTrainedModel, PreTrainedTokenizerBase
from transformers.modeling_outputs import (BaseModelOutputWithPast,
                                           CausalLMOutputWithPast)
from transformers.models.llama.modeling_llama import \
    LlamaDynamicNTKScalingRotaryEmbedding as HFDynamicNTKScalingRotaryEmbedding
from transformers.models.llama.modeling_llama import \
    LlamaLinearScalingRotaryEmbedding as HFLinearScalingRotaryEmbedding
from transformers.models.llama.modeling_llama import \
    LlamaRotaryEmbedding as HFRotaryEmbedding

from llmfoundry.models.layers.attention import (attn_bias_shape,
                                                build_attn_bias, gen_slopes)
from llmfoundry.models.layers.blocks import MPTBlock
from llmfoundry.models.layers.custom_embedding import SharedEmbedding
from llmfoundry.models.layers.ffn import build_ffn as build_ffn
from llmfoundry.models.mpt.configuration_mpt import MPTConfig

# NOTE: All utils are imported directly even if unused so that
# HuggingFace can detect all the needed files to copy into its modules folder.
# Otherwise, certain modules are missing.
# isort: off
from llmfoundry.models.utils.adapt_tokenizer import (
    AutoTokenizerForMOD,  # type: ignore (see note)
    adapt_tokenizer_for_denoising,  # type: ignore (see note)
)
from llmfoundry.models.utils.hf_prefixlm_converter import (
    add_bidirectional_mask_if_missing,  # type: ignore (see note)
    convert_hf_causal_lm_to_prefix_lm,  # type: ignore (see note)
)
from llmfoundry.models.utils.meta_init_context import \
    init_empty_weights  # type: ignore (see note)
from llmfoundry.models.utils.param_init_fns import (
    generic_param_init_fn_,  # type: ignore (see note)
    MODEL_INIT_REGISTRY,
)

from llmfoundry.models.utils.act_ckpt import (pass_on_block_idx,
                                              build_act_ckpt_mod_to_blocks,
                                              check_mapping_blocks_overlap)

try:
    from llmfoundry.models.layers.flash_attn_triton import flash_attn_func as flash_attn_func
except:
    pass
# isort: on

import logging

log = logging.getLogger(__name__)


def gen_rotary_embedding(rope_head_dim: int, rope_impl: str, rope_theta: int,
                         rope_dail_config: dict, rope_hf_config: dict,
                         max_seq_len: int):
    if rope_impl == 'dail':
        return DAILRotaryEmbedding(
            dim=rope_head_dim,
            base=rope_theta,
            interleaved=False,
            scale_base=rope_dail_config['xpos_scale_base'] if
            (rope_dail_config['type'] == 'xpos') else None,
            pos_idx_in_fp32=rope_dail_config['pos_idx_in_fp32'],
            device=
            'cpu',  # FSDP does not materialize modules with meta buffers, hence device is set to cpu
        )
    elif rope_impl == 'hf':
        if rope_hf_config['type'] == 'no_scaling':
            return HFRotaryEmbedding(
                rope_head_dim,
                max_position_embeddings=max_seq_len,
                base=rope_theta,
                device=
                'cpu'  # FSDP does not materialize modules with meta buffers, hence device is set to cpu
            )
        elif rope_hf_config['type'] == 'linear':
            return HFLinearScalingRotaryEmbedding(
                rope_head_dim,
                max_position_embeddings=max_seq_len,
                base=rope_theta,
                scaling_factor=rope_hf_config['factor'],
                device=
                'cpu'  # FSDP does not materialize modules with meta buffers, hence device is set to cpu
            )
        elif rope_hf_config['type'] == 'dynamic':
            return HFDynamicNTKScalingRotaryEmbedding(
                rope_head_dim,
                max_position_embeddings=max_seq_len,
                base=rope_theta,
                scaling_factor=rope_hf_config['factor'],
                device=
                'cpu'  # FSDP does not materialize modules with meta buffers, hence device is set to cpu
            )
    raise ValueError('rope_impl needs to be either dail or hf')


def gen_attention_mask_in_length(sequence_id: Union[None, torch.Tensor], S: int,
                                 attn_uses_sequence_id: bool, attn_impl: str,
                                 attention_mask: Union[torch.Tensor, None]):
    """Generates the attention mask used for sequence masking in FA v2.

    Only supports sequence id based sparse attention for no attention masking or attention masking with right padding.
    In case of left padding:
        1. Training with left padding is not supported in MPT (see https://github.com/mosaicml/llm-foundry/blob/1eecd4cb8e734499f77f6a35f657b8b20c0adfcb/llmfoundry/models/mpt/modeling_mpt.py#L407).
        2. For generation with left padding, we only have a single sequence id per sample, so we don't need sequence id based sparse attention.

    Args:
        sequence_id (Union[None, torch.Tensor]): Tensor containing the sequence id for each token. Shape (batch_size, seq_len).
        S (int): Sequence length
        attn_uses_sequence_id (bool): Whether the attention uses sequence id based masking.
        attn_impl (str): Attention implementation. This function is only creates attention_mask_in_length for flash attention.
        attention_mask (Union[torch.Tensor, None]): Attention mask tensor of shape (batch_size, seq_len)

    Returns:
        attention_mask_in_length: (batch, seqlen), int, a nonzero number (e.g., 1, 2, 3, etc.) means length of concatenated sequence in b-th batch, and 0 means none. For example, if batch = 3 and seqlen = 6, the attention_mask_in_length is:
            ```
            [
            [2, 3, 0, 0, 0, 0],
            [3, 2, 0, 0, 0, 0],
            [6, 0, 0, 0, 0, 0]
            ]
            ```
        , which refers to the 3D-attention mask:
            ```
            [
            [
                [1, 0, 0, 0, 0, 0],
                [1, 1, 0, 0, 0, 0],
                [0, 0, 1, 0, 0, 0],
                [0, 0, 1, 1, 0, 0],
                [0, 0, 1, 1, 1, 0],
                [0, 0, 0, 0, 0, 1]
            ],
            [
                [1, 0, 0, 0, 0, 0],
                [1, 1, 0, 0, 0, 0],
                [1, 1, 1, 0, 0, 0],
                [0, 0, 0, 1, 0, 0],
                [0, 0, 0, 1, 1, 0],
                [0, 0, 0, 0, 0, 1]
            ],
            [
                [1, 0, 0, 0, 0, 0],
                [1, 1, 0, 0, 0, 0],
                [1, 1, 1, 0, 0, 0],
                [1, 1, 1, 1, 0, 0],
                [1, 1, 1, 1, 1, 0],
                [1, 1, 1, 1, 1, 1]
            ]
            ]
            ```.
            (The description above is taken verbatim from https://github.com/Dao-AILab/flash-attention/blob/9356a1c0389660d7e231ff3163c1ac17d9e3824a/flash_attn/bert_padding.py#L125 .)
    """
    attention_mask_in_length = None
    if (sequence_id is not None) and attn_uses_sequence_id and (attn_impl
                                                                == 'flash'):
        # Check if sequence has left padding. If yes, raise an error.
        if (attention_mask is not None) and (attention_mask[:, 0].sum() !=
                                             attention_mask.shape[0]):
            raise NotImplementedError(
                'Left padding is not supported with flash attention when attn_uses_sequence_id is set to True.'
            )
        if S != sequence_id.shape[-1]:
            raise ValueError(
                f'Sequence length ({S}) does not match length of sequences in sequence_id ({sequence_id.shape[-1]}).'
            )
        if attention_mask is not None:
            # -1 is used to pad the sequence_id where attention mask is False (https://github.com/mosaicml/llm-foundry/blob/706ea7dd40ba60a98dea5f37695d143d91c98b6c/llmfoundry/data/packing.py#L249).
            # We replace those -1 with 0 to prevent `torch.nn.functional.one_hot(sequence_id)` in the next line from failing.
            # We apply the attention mask again after the one_hot operation.
            sequence_id = sequence_id.masked_fill(~attention_mask, 0)
        attention_mask_in_length = torch.nn.functional.one_hot(sequence_id)
        if attention_mask is not None:
            attention_mask_in_length = attention_mask_in_length.masked_fill(
                ~attention_mask.unsqueeze(-1), 0)
        attention_mask_in_length = attention_mask_in_length.sum(dim=1)
        attention_mask_in_length = torch.nn.functional.pad(
            attention_mask_in_length,
            (0, S - attention_mask_in_length.shape[-1]),
            mode='constant',
            value=0)

    return attention_mask_in_length


def gen_flash_attn_padding_info(
        bsz: int,
        S: int,
        past_key_len: int,
        device: torch.device,
        attention_mask_in_length: Optional[torch.Tensor] = None,
        attention_mask: Optional[torch.Tensor] = None):
    flash_attn_padding_info = {}
    if attention_mask_in_length is None:
        key_padding_mask = attention_mask
        if key_padding_mask is None:
            key_padding_mask = torch.ones((bsz, past_key_len + S),
                                          dtype=torch.bool,
                                          device=device)
        query_padding_mask = key_padding_mask[:, -S:]
        unpadding_function = bert_padding.unpad_input
    else:
        key_padding_mask = attention_mask_in_length
        query_padding_mask = attention_mask_in_length
        unpadding_function = bert_padding.unpad_input_for_concatenated_sequences

    _, indices_q, cu_seqlens_q, max_seqlen_q = unpadding_function(
        torch.empty(bsz, S, 1, device=device), query_padding_mask)
    _, indices_k, cu_seqlens_k, max_seqlen_k = unpadding_function(
        torch.empty(bsz, past_key_len + S, 1, device=device), key_padding_mask)
    _, indices_v, _, _ = unpadding_function(
        torch.empty(bsz, past_key_len + S, 1, device=device), key_padding_mask)

    flash_attn_padding_info['indices_q'] = indices_q
    flash_attn_padding_info['indices_k'] = indices_k
    flash_attn_padding_info['indices_v'] = indices_v
    flash_attn_padding_info['cu_seqlens_q'] = cu_seqlens_q
    flash_attn_padding_info['cu_seqlens_k'] = cu_seqlens_k
    flash_attn_padding_info['max_seqlen_q'] = max_seqlen_q
    flash_attn_padding_info['max_seqlen_k'] = max_seqlen_k
    return flash_attn_padding_info


def apply_sequence_id(attn_bias: torch.Tensor, sequence_id: torch.LongTensor,
                      max_seq_len: int) -> torch.Tensor:
    seq_len = sequence_id.shape[-1]
    if seq_len > max_seq_len:
        raise ValueError(
            f'sequence_id sequence length cannot exceed max_seq_len={max_seq_len}'
        )

    # select seq_len subset of attn mask
    attn_bias = attn_bias[..., :seq_len, :seq_len]

    # Restrict attention to tokens that share the same value
    # in sequence_id
    cannot_attend = torch.logical_not(
        torch.eq(
            sequence_id.view(-1, seq_len, 1),
            sequence_id.view(-1, 1, seq_len),
        )).unsqueeze(1)
    min_val = torch.finfo(attn_bias.dtype).min
    attn_bias = attn_bias.masked_fill(cannot_attend, min_val)

    return attn_bias


class MPTPreTrainedModel(PreTrainedModel):
    config_class = MPTConfig
    base_model_prefix = 'model'
    _no_split_modules = ['MPTBlock']


def _fsdp_wrap_fn(
    self: Union[MPTModel, MPTForCausalLM],
    module: nn.Module,
) -> bool:
    # FSDP Wrap function for MPT Models
    return isinstance(module, MPTBlock)


class MPTModel(MPTPreTrainedModel):

    def __init__(self, config: MPTConfig):
        config._validate_config()
        super().__init__(config)

        self.attn_impl = config.attn_config['attn_impl']
        self.prefix_lm = config.attn_config['prefix_lm']
        self.attn_uses_sequence_id = config.attn_config['attn_uses_sequence_id']
        self.alibi = config.attn_config['alibi']
        self.alibi_bias_max = config.attn_config['alibi_bias_max']

        self.learned_pos_emb = config.learned_pos_emb

        if config.init_device == 'mixed':
            if dist.get_local_rank() == 0:
                config.init_device = 'cpu'
            else:
                config.init_device = 'meta'

        if config.norm_type.lower() not in NORM_CLASS_REGISTRY.keys():
            norm_options = ' | '.join(NORM_CLASS_REGISTRY.keys())
            raise NotImplementedError(
                f'Requested norm type ({config.norm_type}) is not implemented within this repo (Options: {norm_options}).'
            )
        norm_class = NORM_CLASS_REGISTRY[config.norm_type.lower()]

        # CogView (https://arxiv.org/abs/2105.13290) and GLM-130B (https://arxiv.org/abs/2210.02414)
        # both report this helping with stabilizing training
        self.embedding_fraction = config.embedding_fraction

        self.wte = SharedEmbedding(config.vocab_size,
                                   config.d_model,
                                   device=config.init_device)
        if self.learned_pos_emb:
            self.wpe = torch.nn.Embedding(config.max_seq_len,
                                          config.d_model,
                                          device=config.init_device)
        self.emb_drop = nn.Dropout(config.emb_pdrop)
        self.blocks = nn.ModuleList([
            MPTBlock(
                device=config.init_device,
                **config.to_dict(),
            ) for _ in range(config.n_layers)
        ])

        # Tag all modules in the transformer blocks with the corresponding block_idx and max_block_idx
        for i, block in enumerate(self.blocks):
            block.block_idx = i
            block.max_block_idx = config.n_layers - 1
            pass_on_block_idx(block)

        self.norm_f = norm_class(config.d_model, device=config.init_device)

        self.rope = config.attn_config['rope']
        self.rope_impl = None
        if self.rope:
            self.rope_impl = config.attn_config['rope_impl']
            self.rotary_embedding = gen_rotary_embedding(
                rope_head_dim=config.d_model // config.n_heads,
                rope_impl=self.rope_impl,
                rope_theta=config.attn_config['rope_theta'],
                rope_dail_config=config.attn_config['rope_dail_config'],
                rope_hf_config=config.attn_config['rope_hf_config'],
                max_seq_len=self.config.max_seq_len)

        if config.init_device != 'meta':
            log.info(
                f'We recommend using config.init_device="meta" with Composer + FSDP for faster initialization.'
            )
            self.apply(self.param_init_fn)

        self.is_causal = not self.prefix_lm

        # define attn mask
        self._attn_bias_initialized = False
        self.attn_bias = None
        self.attn_bias_shape = attn_bias_shape(
            self.attn_impl,
            config.n_heads,
            config.max_seq_len,
            self.alibi,
            prefix_lm=self.prefix_lm,
            causal=self.is_causal,
            use_sequence_id=self.attn_uses_sequence_id,
        )

        if config.no_bias:
            for module in self.modules():
                if hasattr(module, 'bias') and isinstance(
                        module.bias, nn.Parameter):
                    log.info(f'Removing bias from {module=}.')
                    module.register_parameter('bias', None)

                # For transformer engine
                if hasattr(module, 'use_bias'):
                    log.info(f'Setting use_bias=False for {module=}.')
                    module.use_bias = False

        log.debug(self)
        log.debug(f'Using {self.config.init_config["name"]} initialization.')

    def get_input_embeddings(self) -> Union[SharedEmbedding, nn.Embedding]:
        return self.wte

    def set_input_embeddings(
            self, value: Union[SharedEmbedding, nn.Embedding]) -> None:
        self.wte = value

    @torch.no_grad()
    def _attn_bias(
        self,
        device: torch.device,
        dtype: torch.dtype,
        attention_mask: Optional[torch.ByteTensor] = None,
        prefix_mask: Optional[torch.ByteTensor] = None,
        sequence_id: Optional[torch.LongTensor] = None,
    ) -> Tuple[Optional[torch.Tensor], Optional[torch.ByteTensor]]:
        if not self._attn_bias_initialized:
            if self.attn_bias_shape:
                self.attn_bias = torch.zeros(self.attn_bias_shape,
                                             device=device,
                                             dtype=dtype)
                self.attn_bias = build_attn_bias(
                    self.attn_impl,
                    self.attn_bias,
                    self.config.n_heads,
                    self.config.max_seq_len,
                    causal=self.is_causal,
                    alibi=self.alibi,
                    alibi_bias_max=self.alibi_bias_max,
                )
            self._attn_bias_initialized = True

        # flash does not support prefix_lm and will incorporate any
        # attention_mask inside the attention module
        if self.attn_impl == 'flash':
            return self.attn_bias, attention_mask

        if self.attn_bias is not None:
            # .to(*args, **kwargs) is a no-op if tensor is already on
            # specified device or of specified dtype
            self.attn_bias = self.attn_bias.to(dtype=dtype, device=device)

        attn_bias = self.attn_bias

        # If using torch or triton, we incorporate the prefix_mask (if appropriate)
        if self.prefix_lm:
            assert isinstance(attn_bias, torch.Tensor)  # pyright
            assert isinstance(prefix_mask, torch.Tensor)  # pyright
            attn_bias = self._apply_prefix_mask(attn_bias, prefix_mask)

        # If using torch or triton, we incorporate sequence_id (if appropriate)
        if self.attn_uses_sequence_id and sequence_id is not None:
            assert isinstance(attn_bias, torch.Tensor)  # pyright
            attn_bias = apply_sequence_id(attn_bias, sequence_id,
                                          self.config.max_seq_len)

        # If using torch or triton, we incorporate attention_mask. This will output
        # None in place of attention_mask since it will not be further needed in the
        # attention modules.
        if attention_mask is not None:
            s_k = attention_mask.shape[-1]
            if attn_bias is None:
                attn_bias = torch.zeros((1, 1, 1, s_k),
                                        device=device,
                                        dtype=dtype)
            else:
                # clamp to 0 necessary for torch 2.0 compile()
                _s_k = max(0, attn_bias.size(-1) - s_k)
                attn_bias = attn_bias[:, :, :, _s_k:]
            if prefix_mask is not None and (attention_mask.shape !=
                                            prefix_mask.shape):
                raise ValueError(
                    f'attention_mask shape={attention_mask.shape} ' +
                    f'and prefix_mask shape={prefix_mask.shape} are not equal.')
            min_val = torch.finfo(attn_bias.dtype).min
            attn_bias = attn_bias.masked_fill(
                ~attention_mask.view(-1, 1, 1, s_k), min_val)

        return attn_bias, attention_mask

    def _apply_prefix_mask(self, attn_bias: torch.Tensor,
                           prefix_mask: torch.Tensor) -> torch.Tensor:
        s_k, s_q = attn_bias.shape[-2:]
        if (s_k != self.config.max_seq_len) or (s_q != self.config.max_seq_len):
            raise ValueError(
                'attn_bias does not match the expected shape. ' +
                f'The last two dimensions should both be {self.config.max_length} '
                + f'but are {s_k} and {s_q}.')
        seq_len = prefix_mask.shape[-1]
        if seq_len > self.config.max_seq_len:
            raise ValueError(
                f'prefix_mask sequence length cannot exceed max_seq_len={self.config.max_seq_len}'
            )

        # select seq_len subset of attn mask
        attn_bias = attn_bias[..., :seq_len, :seq_len]

        # Mix the causal max and the bidirectional mask to get the full
        # allowable attention (i.e. full = not accounting for padding yet)
        causal = torch.tril(
            torch.ones((seq_len, seq_len),
                       dtype=torch.bool,
                       device=prefix_mask.device)).view(1, 1, seq_len, seq_len)
        prefix = prefix_mask.view(-1, 1, 1, seq_len)
        cannot_attend = ~torch.logical_or(causal, prefix.bool())

        min_val = torch.finfo(attn_bias.dtype).min
        attn_bias = attn_bias.masked_fill(cannot_attend, min_val)

        return attn_bias

    def forward(
        self,
        input_ids: Optional[torch.LongTensor] = None,
        past_key_values: Optional[List[Tuple[torch.FloatTensor]]] = None,
        attention_mask: Optional[torch.ByteTensor] = None,
        prefix_mask: Optional[torch.ByteTensor] = None,
        sequence_id: Optional[torch.LongTensor] = None,
        return_dict: Optional[bool] = None,
        output_attentions: Optional[bool] = None,
        output_hidden_states: Optional[bool] = None,
        use_cache: Optional[bool] = None,
        inputs_embeds: Optional[torch.Tensor] = None,
    ) -> BaseModelOutputWithPast:
        return_dict = (return_dict
                       if return_dict is not None else self.config.return_dict)
        use_cache = (use_cache
                     if use_cache is not None else self.config.use_cache)

        if attention_mask is not None:
            attention_mask = attention_mask.bool()  # type: ignore

        if prefix_mask is not None:
            prefix_mask = prefix_mask.bool()  # type: ignore

        # These args are passed in by keyword in huggingface's generate function
        # https://github.com/huggingface/transformers/blob/68287689f2f0d8b7063c400230b3766987abf18d/src/transformers/generation/utils.py#L2201-L2206
        # but have not yet been fully implemented in MPTModel
        if not return_dict:
            raise NotImplementedError(
                'return_dict False is not implemented yet for MPT')
        if output_attentions:
            if self.attn_impl != 'torch':
                raise NotImplementedError(
                    'output_attentions is not implemented for MPT when using attn_impl `flash` or `triton`.'
                )

        if (self.training and attention_mask is not None and
                attention_mask[:, 0].sum() != attention_mask.shape[0]):
            raise NotImplementedError(
                'MPT does not support training with left padding.')

        if self.prefix_lm and prefix_mask is None:
            raise ValueError(
                'prefix_mask is a required argument when MPT is configured with prefix_lm=True.'
            )

        if self.training:
            if self.attn_uses_sequence_id and sequence_id is None:
                raise ValueError(
                    'sequence_id is a required argument when MPT is configured with attn_uses_sequence_id=True '
                    + 'and the model is in train mode.')
            elif (self.attn_uses_sequence_id is False) and (sequence_id
                                                            is not None):
                warnings.warn(
                    'MPT received non-None input for `sequence_id` but is configured with attn_uses_sequence_id=False. '
                    +
                    'This input will be ignored. If you want the model to use `sequence_id`, set attn_uses_sequence_id to True.'
                )

        if input_ids is not None and inputs_embeds is not None:
            raise ValueError(
                'You cannot specify both input_ids and inputs_embeds.')
        elif input_ids is not None:
            bsz = input_ids.size(0)
            S = input_ids.size(1)
            x = self.wte(input_ids)
            input_device = input_ids.device
        elif inputs_embeds is not None:
            bsz = inputs_embeds.size(0)
            S = inputs_embeds.size(1)
            x = inputs_embeds
            input_device = inputs_embeds.device
        else:
            raise ValueError('You must specify input_ids or inputs_embeds')

        assert (
            S <= self.config.max_seq_len
        ), f'Cannot forward input with seq_len={S}, this model only supports seq_len<={self.config.max_seq_len}'

        rotary_emb_w_meta_info = None

        past_position = 0
        if past_key_values is not None:
            if len(past_key_values) != self.config.n_layers:
                raise ValueError(
                    f'past_key_values must provide a past_key_value for each attention '
                    +
                    f'layer in the network ({len(past_key_values)=}; {self.config.n_layers=}).'
                )
            # For attn_impl: triton and flash the past key tensor spec is (batch, seq, dim).
            # For attn_impl: torch the past key tensor spec is (batch, heads, head_dim, seq).
            # Here we shift position embedding using the `seq` dim of the past key
            past_position = past_key_values[0][0].size(1)
            if self.attn_impl == 'torch':
                past_position = past_key_values[0][0].size(3)

        if self.learned_pos_emb or self.rope:
            if self.learned_pos_emb and (S + past_position >
                                         self.config.max_seq_len):
                raise ValueError(
                    f'Cannot forward input with past sequence length {past_position} and current sequence length '
                    +
                    f'{S + 1}, this model only supports total sequence length <= {self.config.max_seq_len}.'
                )

            if self.learned_pos_emb or (self.rope and self.rope_impl == 'hf'):
                pos = torch.arange(
                    past_position,
                    S + past_position,
                    dtype=torch.long,
                    device=input_device,
                ).unsqueeze(0)
                if attention_mask is not None:
                    # adjust the position indices to account for padding tokens
                    pos = torch.clamp(
                        pos - torch.cumsum((~attention_mask).to(torch.int32),
                                           dim=1)[:, past_position:],
                        min=0,
                    )
                if self.learned_pos_emb:
                    x = x + self.wpe(pos)
                elif self.rope and self.rope_impl == 'hf':
                    rotary_emb_w_meta_info = {
                        'impl': self.rope_impl,
                        'rotary_emb': self.rotary_embedding,
                        'offset_info': pos,
                        'seq_len': S + past_position,
                    }
            elif self.rope and self.rope_impl == 'dail':
                rotary_emb_w_meta_info = {
                    'impl': self.rope_impl,
                    'rotary_emb': self.rotary_embedding,
                    'offset_info': past_position,
                    'seq_len': S + past_position,
                }

        if self.embedding_fraction == 1:
            x = self.emb_drop(x)
        else:
            # this implementation is proposed on page 7 of the GLM-130B paper https://arxiv.org/abs/2210.02414
            x_shrunk = (x * self.embedding_fraction) + (
                x.detach() * (1 - self.embedding_fraction))
            assert isinstance(self.emb_drop, nn.Module)  # pyright
            x = self.emb_drop(x_shrunk)

        attn_bias, attention_mask = self._attn_bias(
            device=x.device,
            dtype=torch.float32,
            attention_mask=attention_mask,
            prefix_mask=prefix_mask,
            sequence_id=sequence_id,
        )
        attention_mask_in_length = gen_attention_mask_in_length(
            sequence_id=sequence_id,
            S=S,
            attn_uses_sequence_id=self.attn_uses_sequence_id,
            attn_impl=self.attn_impl,
            attention_mask=attention_mask)

        alibi_slopes = None  # alibi_slopes will only be used by flash attention for ALiBi
        if self.alibi and self.attn_impl == 'flash':
            alibi_slopes = gen_slopes(n_heads=self.config.n_heads,
                                      alibi_bias_max=self.alibi_bias_max,
                                      device=x.device,
                                      return_1d=True)

        # initialize the past key values cache if it should be used
        presents = () if use_cache else None
        if use_cache and past_key_values is None:
            past_key_values = [() for _ in range(self.config.n_layers)
                              ]  # type: ignore

        all_hidden_states = () if output_hidden_states else None
        all_self_attns = () if output_attentions else None
        flash_attn_padding_info = {}
        if self.attn_impl == 'flash':
            flash_attn_padding_info = gen_flash_attn_padding_info(
                bsz, S, past_position, x.device, attention_mask_in_length,
                attention_mask)

        for b_idx, block in enumerate(self.blocks):
            if output_hidden_states:
                assert all_hidden_states is not None  # pyright
                all_hidden_states = all_hidden_states + (x,)
            past_key_value = (past_key_values[b_idx]
                              if past_key_values is not None else None)
            x, attn_weights, present = block(
                x,
                past_key_value=past_key_value,
                attn_bias=attn_bias,
                rotary_emb_w_meta_info=rotary_emb_w_meta_info,
                attention_mask=attention_mask,
                is_causal=self.is_causal,
                output_attentions=bool(output_attentions),
                alibi_slopes=alibi_slopes,
                flash_attn_padding_info=flash_attn_padding_info,
            )
            if presents is not None:
                presents += (present,)

            if output_attentions:
                assert all_self_attns is not None  # pyright
                all_self_attns = all_self_attns + (attn_weights,)

        x = self.norm_f(x)

        # add hidden states from the last decoder layer
        if output_hidden_states:
            assert all_hidden_states is not None  # pyright
            all_hidden_states = all_hidden_states + (x,)

        return BaseModelOutputWithPast(
            last_hidden_state=x,
            past_key_values=presents,
            hidden_states=all_hidden_states,
            attentions=all_self_attns,
        )

    # Param Initialization, needed for device='meta' fast initialization
    def param_init_fn(self, module: nn.Module) -> None:
        init_fn_name = self.config.init_config['name']
        MODEL_INIT_REGISTRY[init_fn_name](
            module=module,
            n_layers=self.config.n_layers,
            d_model=self.config.d_model,
            **self.config.init_config,
        )

    # FSDP Wrap function
    def fsdp_wrap_fn(self, module: nn.Module) -> bool:
        return _fsdp_wrap_fn(self, module)

    # Activation Checkpointing
    def activation_checkpointing_fn(self, module: nn.Module) -> bool:
        return isinstance(module, MPTBlock)


class MPTForCausalLM(MPTPreTrainedModel):

    def __init__(self, config: MPTConfig):
        super().__init__(config)
        log.info(f'Instantiating an MPTForCausalLM model from {__file__}')

        self.transformer: MPTModel = MPTModel(config)

        self.lm_head = None
        if not config.tie_word_embeddings:
            self.lm_head = nn.Linear(
                config.d_model,
                config.vocab_size,
                bias=False,
                device=config.init_device,
            )
            self.lm_head._fsdp_wrap = True

        for child in self.transformer.children():
            if isinstance(child, torch.nn.ModuleList):
                continue
            if isinstance(child, torch.nn.Module):
                child._fsdp_wrap = True

        # enables scaling output logits; similar to a softmax "temperature"
        # PaLM paper uses scale 1/sqrt(config.d_model)
        self.logit_scale = None
        if config.logit_scale is not None:
            logit_scale = config.logit_scale
            if isinstance(logit_scale, str):
                if logit_scale == 'inv_sqrt_d_model':
                    logit_scale = 1 / math.sqrt(config.d_model)
                else:
                    raise ValueError(
                        f"{logit_scale=} is not recognized as an option; use numeric value or 'inv_sqrt_d_model'."
                    )
            self.logit_scale = logit_scale

    def get_input_embeddings(self) -> Union[SharedEmbedding, nn.Embedding]:
        return self.transformer.get_input_embeddings()

    def set_input_embeddings(
            self, value: Union[SharedEmbedding, nn.Embedding]) -> None:
        self.transformer.set_input_embeddings(value)

    def get_output_embeddings(
            self) -> Union[SharedEmbedding, nn.Embedding, nn.Linear]:
        if self.lm_head is not None:
            return self.lm_head
        return self.transformer.get_input_embeddings()

    def set_output_embeddings(
        self, new_embeddings: Union[SharedEmbedding, nn.Embedding,
                                    nn.Linear]) -> None:
        if self.lm_head is not None:
            self.lm_head = new_embeddings
        else:
            if not isinstance(new_embeddings, (SharedEmbedding, nn.Embedding)):
                raise ValueError(
                    'new_embeddings must be an instance of SharedEmbedding ' +
                    f'or nn.Embedding, but got {type(new_embeddings)}.')
            warnings.warn(
                'Using `set_output_embeddings` to set the embedding layer of ' +
                'MPTForCausalLM with tied weights. Given weights are tied, ' +
                'using `set_input_embeddings` is recommended over using ' +
                '`set_output_embeddings`.')
            self.transformer.set_input_embeddings(new_embeddings)

    def tie_weights(self) -> None:
        if getattr(self.config, 'tie_word_embeddings', True):
            self.lm_head = None

    def set_decoder(self, decoder: MPTModel) -> None:
        self.transformer = decoder

    def get_decoder(self) -> MPTModel:
        return self.transformer

    def forward(
        self,
        input_ids: Optional[torch.LongTensor] = None,
        past_key_values: Optional[List[Tuple[torch.FloatTensor]]] = None,
        attention_mask: Optional[torch.ByteTensor] = None,
        prefix_mask: Optional[torch.ByteTensor] = None,
        sequence_id: Optional[torch.LongTensor] = None,
        labels: Optional[torch.LongTensor] = None,
        return_dict: Optional[bool] = None,
        output_attentions: Optional[bool] = None,
        output_hidden_states: Optional[bool] = None,
        use_cache: Optional[bool] = None,
        inputs_embeds: Optional[torch.FloatTensor] = None,
    ) -> CausalLMOutputWithPast:
        return_dict = (return_dict
                       if return_dict is not None else self.config.return_dict)
        use_cache = (use_cache
                     if use_cache is not None else self.config.use_cache)

        outputs = self.transformer(
            input_ids=input_ids,
            past_key_values=past_key_values,
            attention_mask=attention_mask,
            prefix_mask=prefix_mask,
            sequence_id=sequence_id,
            return_dict=return_dict,
            output_attentions=output_attentions,
            output_hidden_states=output_hidden_states,
            use_cache=use_cache,
            inputs_embeds=inputs_embeds,
        )

        if self.lm_head is not None:
            logits = self.lm_head(outputs.last_hidden_state)
        else:
            # move outputs to same device as weights for token embedding
            # needed to support HF `device_map`
            out = outputs.last_hidden_state
            out = out.to(self.transformer.wte.weight.device)
            logits = self.transformer.wte(out, True)

        if self.logit_scale is not None:
            if self.logit_scale == 0:
                warnings.warn(
                    f'Multiplying logits by {self.logit_scale=}. This will produce uniform (uninformative) outputs.'
                )
            logits *= self.logit_scale

        loss = None
        if labels is not None:
            _labels = torch.roll(labels, shifts=-1)
            _labels[:, -1] = -100
            loss = F.cross_entropy(
                logits.view(-1, logits.size(-1)),
                _labels.to(logits.device).view(-1),
            )

        return CausalLMOutputWithPast(
            loss=loss,
            logits=logits,
            past_key_values=outputs.past_key_values,
            hidden_states=outputs.hidden_states,
            attentions=outputs.attentions,
        )

    # Param Initialization, needed for device='meta' fast initialization
    def param_init_fn(self, module: nn.Module) -> None:
        init_fn_name = self.config.init_config['name']
        MODEL_INIT_REGISTRY[init_fn_name](
            module=module,
            n_layers=self.config.n_layers,
            d_model=self.config.d_model,
            **self.config.init_config,
        )

    # FSDP Wrap function
    def fsdp_wrap_fn(self, module: nn.Module) -> bool:
        return _fsdp_wrap_fn(self, module)

    # Activation Checkpointing
    def activation_checkpointing_fn(self, module: nn.Module) -> bool:
        """The MPT activation checkpointing (act ckpt) function.

        When `activation_checkpointing` in fsdp_config is set to true, this function will be called on all the modules in the FSDP wrapped model and determine whether a given module should be activation checkpointed. It checks the checkpointing target (`activation_checkpointing_target` in `model`) which can be specified as below:
            1. null (or no such field): The whole MPTBlock will be activation checkpointed on all layers
            2. a list of modules to act ckpt on all layers, e.g.,
                activation_checkpointing_target:
                    - grouped_query_attention
                    - mptmlp
            3. a dictionary of module name with target_blocks, e.g.,
                activation_checkpointing_target:
                    {
                            "mptblock": target_blocks_1,
                            "grouped_query_attention": target_blocks_2
                    }
                target_blocks (target_blocks_1, target_blocks_2 above) can be:
                - a single integer n: the first n transformer block will be activation checkpointed
                - a string of first-n, middle-m, last-k, range-i-j: the first n, the middle m,  the last k, or the range [i, j) layers will be activation checkpointed. E.g, 'first-2, last-2' means the first 2 and last 2 transformer blocks will be activation checkpointed
                    middle-m is range [start, end) where ``start = max(max_block_idx // 2 - m // 2, 0), end = min(start + m, max_block_idx + 1)``
                - a list of integers corresponds to the list of transformer block ids, e.g., [2] means the second transformer block will be activation checkpointed. [2, 3] means the second and third transformer blocks will be activation checkpointed
                - a list of mixed integers and strings of first-n, middle-m, last-k, range-i-j

            An example in yaml config file:
                fsdp_config:
                    activation_checkpointing: true
                model:
                    activation_checkpointing_target:
                        {
                            "mptblock": 'first-5',
                            "grouped_query_attention": 'last-35'
                        }
        """
        if not hasattr(module, 'block_idx'):
            log.debug(
                f'{module.__class__.__name__} cannot be activation checkpointed. Only transformer block or its submodules are eligible for activation checkpointing.'
            )
            return False

        act_ckpt_target = getattr(self.config,
                                  'activation_checkpointing_target', None)
        act_ckpt_mod_to_blocks = build_act_ckpt_mod_to_blocks(
            act_ckpt_target, MPTBlock, module.max_block_idx)

        check_mapping_blocks_overlap(act_ckpt_mod_to_blocks,
                                     module.max_block_idx)

        for k in act_ckpt_mod_to_blocks.keys():
            if isinstance(module, k):
                blocks = act_ckpt_mod_to_blocks[k]
                return True if blocks == -1 else module.block_idx in blocks

        return False

    def prepare_inputs_for_generation(
        self,
        input_ids: torch.Tensor,
        past_key_values: Optional[List[Tuple[torch.Tensor,
                                             torch.Tensor]]] = None,
        inputs_embeds: Optional[torch.Tensor] = None,
        **kwargs: Any,
    ) -> Dict[str, Any]:
        attention_mask = kwargs['attention_mask'].bool()
        if attention_mask[:, -1].sum() != attention_mask.shape[0]:
            raise NotImplementedError(
                'MPT does not support generation with right padding.')

        if self.transformer.attn_uses_sequence_id and self.training:
            sequence_id = torch.zeros_like(input_ids[:1])
        else:
            sequence_id = None

        # only last token for inputs_ids if past is defined in kwargs
        if past_key_values is not None:
            input_ids = input_ids[:, -1].unsqueeze(-1)

        if self.transformer.prefix_lm:
            # Leverage a convenience of sequential generation!
            prefix_mask = torch.ones_like(attention_mask)
            # This requires that we're using the cache
            if kwargs.get('use_cache') == False:
                raise NotImplementedError(
                    'MPT with prefix_lm=True does not support use_cache=False.')
        else:
            prefix_mask = None

        # if `inputs_embeds` are passed, we only want to use them in the 1st generation step
        if inputs_embeds is not None and past_key_values is None:
            model_inputs = {'inputs_embeds': inputs_embeds}
        else:
            model_inputs = {'input_ids': input_ids}

        model_inputs.update({
            'attention_mask': attention_mask,
            'prefix_mask': prefix_mask,
            'sequence_id': sequence_id,
            'past_key_values': past_key_values,
            'use_cache': kwargs.get('use_cache', True),
        })
        return model_inputs

    @staticmethod
    def _reorder_cache(
            past_key_values: List[Tuple[torch.Tensor, torch.Tensor]],
            beam_idx: torch.LongTensor) -> List[Tuple[torch.Tensor, ...]]:
        """Used by HuggingFace generate when using beam search with kv-caching.

        See https://github.com/huggingface/transformers/blob/3ec7a47664ebe40c40f4b722f6bb1cd30c3821ec/src/transformers/models/gpt2/modeling_gpt2.py#L1122-L1133
        for an example in transformers.
        """
        reordered_past = []
        for layer_past in past_key_values:
            reordered_past += [
                tuple(
                    past_state.index_select(0, beam_idx)
                    for past_state in layer_past)
            ]
        return reordered_past


class ComposerMPTCausalLM(HuggingFaceModel):

    def __init__(
        self,
        om_model_config: DictConfig,
        tokenizer: Optional[PreTrainedTokenizerBase] = None,
    ):
        resolved_om_model_config = om.to_container(om_model_config,
                                                   resolve=True)
        hf_config = MPTConfig.from_dict(resolved_om_model_config)
        model = MPTForCausalLM(hf_config)

        use_train_metrics = om_model_config.get('use_train_metrics', True)
        train_metrics = [
            LanguageCrossEntropy(),
            LanguagePerplexity(),
            TokenAccuracy()
        ] if use_train_metrics else []
        eval_metrics = [
            LanguageCrossEntropy(),
            LanguagePerplexity(),
            TokenAccuracy(),
            InContextLearningLMAccuracy(),
            InContextLearningMultipleChoiceAccuracy(),
<<<<<<< HEAD
            InContextLearningGenerationWithAnswersAccuracy(),
=======
            InContextLearningGenerationExactMatchAccuracy(),
>>>>>>> 898928e2
            InContextLearningCodeEvalAccuracy(),
        ]

        super().__init__(
            model=model,
            tokenizer=tokenizer,
            use_logits=True,
            metrics=train_metrics,
            eval_metrics=eval_metrics,
            shift_labels=True,
            allow_embedding_resizing=True,
        )

        self.n_active_params = sum(p.numel() for p in self.parameters())

        loss_fn_config = om_model_config.get('loss_fn', 'fused_crossentropy')
        if loss_fn_config == 'fused_crossentropy':
            try:
                from flash_attn.losses.cross_entropy import \
                    CrossEntropyLoss as FusedCrossEntropyLoss

                self.loss_fn = FusedCrossEntropyLoss(ignore_index=-100)
            except:
                raise ValueError(
                    'Fused Cross Entropy is not installed. Either (1) have a CUDA-compatible GPU '
                    +
                    'and `pip install .[gpu]` if installing from source or `pip install xentropy-cuda-lib@git+https://github.com/HazyResearch/flash-attention.git@v1.0.3#subdirectory=csrc/xentropy` '
                    +
                    'if installing from pypi, or (2) set your config model.loss_fn=torch_crossentropy.'
                )
        elif loss_fn_config == 'torch_crossentropy':
            self.loss_fn = nn.CrossEntropyLoss(ignore_index=-100)
        else:
            raise ValueError(
                f'Specified loss_fn={self.loss_fn} not recognized. `loss_fn` must be one of [`fused_crossentropy`, `torch_crossentropy`].'
            )

    def get_targets(self, batch: Mapping) -> torch.Tensor:
        targets = torch.roll(batch['labels'], shifts=-1)
        targets[:, -1] = -100
        return targets

    def forward(self, batch: MutableMapping) -> CausalLMOutputWithPast:
        if self.model.transformer.prefix_lm:
            add_bidirectional_mask_if_missing(batch)
        # Note: prefix_mask is only used if model.prefix_lm is True
        return self.model(
            input_ids=batch.get('input_ids', None),
            attention_mask=batch.get('attention_mask', None),
            prefix_mask=batch.get('bidirectional_mask', None),
            sequence_id=batch.get('sequence_id', None),
            inputs_embeds=batch.get('inputs_embeds', None),
        )

    def loss(self, outputs: CausalLMOutputWithPast,
             batch: Mapping) -> torch.Tensor:
        targets = self.get_targets(batch)
        return self.loss_fn(outputs.logits.view(-1, outputs.logits.size(-1)),
                            targets.view(-1))

    def flops_per_batch(self, batch: Mapping) -> int:
        # Note: this computation does not take into account padding, and assumes
        # that the dataset has been constructed without padding. Additionally, we
        # assume the backward pass is approximately 2x the forward pass

        bs, msl = batch['input_ids'].shape[0:2]
        params = self.n_active_params
        if not self.model.transformer.config.tie_word_embeddings:
            # embedding layers are lookup tables, therefore are not counted in the FLOP computation
            params -= self.model.transformer.wte.weight.numel()
        params_flops_per_token = 2 * params
        params_flops_per_seq = params_flops_per_token * msl
        attn_flops_per_seq = (self.model.config.n_layers * 2 * 2 *
                              (self.model.config.d_model * (msl**2)))

        return (params_flops_per_seq + attn_flops_per_seq) * 3 * bs<|MERGE_RESOLUTION|>--- conflicted
+++ resolved
@@ -22,18 +22,11 @@
 
 from llmfoundry.eval.metrics import (
     InContextLearningCodeEvalAccuracy,
-<<<<<<< HEAD
-    InContextLearningGenerationWithAnswersAccuracy, InContextLearningLMAccuracy,
-    InContextLearningMultipleChoiceAccuracy)
-from llmfoundry.models.layers.attention import (is_flash_v1_installed,
-                                                is_flash_v2_installed)
-=======
     InContextLearningGenerationExactMatchAccuracy, InContextLearningLMAccuracy,
     InContextLearningMultipleChoiceAccuracy)
 from llmfoundry.metrics import TokenAccuracy
 from llmfoundry.models.layers.attention import is_flash_v2_installed
 from llmfoundry.models.layers.norm import NORM_CLASS_REGISTRY
->>>>>>> 898928e2
 
 if is_flash_v2_installed():
     try:  # This try...except is needed because transformers requires it despite the 'if' statement above
@@ -1056,11 +1049,7 @@
             TokenAccuracy(),
             InContextLearningLMAccuracy(),
             InContextLearningMultipleChoiceAccuracy(),
-<<<<<<< HEAD
-            InContextLearningGenerationWithAnswersAccuracy(),
-=======
             InContextLearningGenerationExactMatchAccuracy(),
->>>>>>> 898928e2
             InContextLearningCodeEvalAccuracy(),
         ]
 
