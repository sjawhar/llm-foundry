# Copyright 2022 MosaicML LLM Foundry authors
# SPDX-License-Identifier: Apache-2.0

"""A simple, flexible implementation of a GPT model.

Inspired by https://github.com/karpathy/minGPT/blob/master/mingpt/model.py
"""

import math
import warnings
from functools import cached_property, partial
from typing import (Any, Dict, List, Mapping, MutableMapping, Optional, Tuple,
                    Union)

import torch
import torch.nn as nn
import torch.nn.functional as F
from composer.metrics import (InContextLearningCodeEvalAccuracy,
                              InContextLearningLMAccuracy,
                              InContextLearningLMExpectedCalibrationError,
                              InContextLearningMCExpectedCalibrationError,
                              InContextLearningMultipleChoiceAccuracy,
                              InContextLearningQAAccuracy)
from composer.metrics.nlp import LanguageCrossEntropy, LanguagePerplexity
from composer.models import HuggingFaceModel
<<<<<<< HEAD
from composer.utils import dist, get_device
=======
from composer.utils import dist

from llmfoundry.models.layers.attention import is_flash_v2_installed

if is_flash_v2_installed():
    try:  # This try...except is needed because transformers requires it despite the 'if' statement above
        from flash_attn.layers.rotary import \
            RotaryEmbedding as DAILRotaryEmbedding
    except Exception as e:
        raise e

>>>>>>> 269ded6d
from omegaconf import DictConfig
from omegaconf import OmegaConf as om
from torch.distributed._tensor import (DeviceMesh, Shard, distribute_module,
                                       distribute_tensor)
from torch.distributed.tensor.parallel import (ColwiseParallel, RowwiseParallel,
                                               make_input_replicate_1d,
                                               make_sharded_output_tensor,
                                               parallelize_module)
from torch.distributed.tensor.parallel._utils import _create_1d_device_mesh
from torch.distributed.tensor.parallel.fsdp import enable_2d_with_fsdp
from transformers import PreTrainedModel, PreTrainedTokenizerBase
from transformers.modeling_outputs import (BaseModelOutputWithPast,
                                           CausalLMOutputWithPast)
from transformers.models.llama.modeling_llama import \
    LlamaDynamicNTKScalingRotaryEmbedding as HFDynamicNTKScalingRotaryEmbedding
from transformers.models.llama.modeling_llama import \
    LlamaLinearScalingRotaryEmbedding as HFLinearScalingRotaryEmbedding
from transformers.models.llama.modeling_llama import \
    LlamaRotaryEmbedding as HFRotaryEmbedding

from llmfoundry.models.layers.attention import (ATTN_CLASS_REGISTRY,
                                                attn_bias_shape,
                                                build_attn_bias)
from llmfoundry.models.layers.blocks import MPTBlock
from llmfoundry.models.layers.custom_embedding import SharedEmbedding
from llmfoundry.models.layers.fc import FC_CLASS_REGISTRY as FC_CLASS_REGISTRY
from llmfoundry.models.layers.ffn import \
    FFN_CLASS_REGISTRY as FFN_CLASS_REGISTRY
from llmfoundry.models.layers.ffn import MPTMLP as MPTMLP
from llmfoundry.models.layers.ffn import build_ffn as build_ffn
from llmfoundry.models.layers.norm import NORM_CLASS_REGISTRY
from llmfoundry.models.mpt.configuration_mpt import MPTConfig

# NOTE: All utils are imported directly even if unused so that
# HuggingFace can detect all the needed files to copy into its modules folder.
# Otherwise, certain modules are missing.
# isort: off
from llmfoundry.models.utils.adapt_tokenizer import (
    AutoTokenizerForMOD,  # type: ignore (see note),
    adapt_tokenizer_for_denoising,  # type: ignore (see note)
)
from llmfoundry.models.utils.hf_prefixlm_converter import (
    add_bidirectional_mask_if_missing,  # type: ignore (see note)
    convert_hf_causal_lm_to_prefix_lm,  # type: ignore (see note)
)
from llmfoundry.models.utils.meta_init_context import \
    init_empty_weights  # type: ignore (see note)
from llmfoundry.models.utils.param_init_fns import (
    generic_param_init_fn_,  # type: ignore (see note)
    MODEL_INIT_REGISTRY,
)

try:
    from llmfoundry.models.layers.flash_attn_triton import flash_attn_func as flash_attn_func
except:
    pass
# isort: on

import logging

log = logging.getLogger(__name__)


def gen_rotary_embedding(rope_head_dim: int, rope_impl: str, rope_theta: int,
                         rope_dail_config: dict, rope_hf_config: dict,
                         max_seq_len: int):
    if rope_impl == 'dail':
        return DAILRotaryEmbedding(
            dim=rope_head_dim,
            base=rope_theta,
            interleaved=False,
            scale_base=rope_dail_config['xpos_scale_base'] if
            (rope_dail_config['type'] == 'xpos') else None,
            pos_idx_in_fp32=rope_dail_config['pos_idx_in_fp32'],
            device=
            'cpu',  # FSDP does not materialize modules with meta buffers, hence device is set to cpu
        )
    elif rope_impl == 'hf':
        if rope_hf_config['type'] == 'no_scaling':
            return HFRotaryEmbedding(
                rope_head_dim,
                max_position_embeddings=max_seq_len,
                base=rope_theta,
                device=
                'cpu'  # FSDP does not materialize modules with meta buffers, hence device is set to cpu
            )
        elif rope_hf_config['type'] == 'linear':
            return HFLinearScalingRotaryEmbedding(
                rope_head_dim,
                max_position_embeddings=max_seq_len,
                base=rope_theta,
                scaling_factor=rope_hf_config['factor'],
                device=
                'cpu'  # FSDP does not materialize modules with meta buffers, hence device is set to cpu
            )
        elif rope_hf_config['type'] == 'dynamic':
            return HFDynamicNTKScalingRotaryEmbedding(
                rope_head_dim,
                max_position_embeddings=max_seq_len,
                base=rope_theta,
                scaling_factor=rope_hf_config['factor'],
                device=
                'cpu'  # FSDP does not materialize modules with meta buffers, hence device is set to cpu
            )
    raise ValueError('rope_impl needs to be either dail or hf')


class MPTPreTrainedModel(PreTrainedModel):
    config_class = MPTConfig
    base_model_prefix = 'model'
    _no_split_modules = ['MPTBlock']

def rearrange_tensor(t: torch.Tensor, n_devices: int, d_model: int,
                     head_dim: int, kv_n_heads: int):
    # Split output dim into three chunks: query proj. weights, key proj. weights, value proj. weights
    # The Wqkv projection is a (n_heads * head_dim + 2 * kv_n_heads * head_dim, d_model)-dim tensor.
    # The projection Wqkv(x) in the attention module will eventually be split into
    # Q, K, V tensors with the split (n_heads * head_dim, kv_n_heads * head_dim, kv_n_heads * head_dim).
    # As a result, each device should have a 1/n_devices fraction of the rows of each chunk responsible for a projection
    # in order for numerical equivalence.
    t_chunks = torch.split(
        t, [d_model, kv_n_heads * head_dim, kv_n_heads * head_dim], dim=0)

    # For each chunk, split d_model (dim=0) into n_devices chunks
    # this ends up sampling a 1/n_devices fraction of the rows for each chunk
    sub_chunks = [
        torch.chunk(chunk, chunks=n_devices, dim=0) for chunk in t_chunks
    ]

    # concatenate the q, k, v chunks for each device
    new_chunks = [
        torch.cat([sub_chunk[i]
                   for sub_chunk in sub_chunks], dim=0)
        for i in range(n_devices)
    ]

    return torch.cat(new_chunks, dim=0)


def shard_qkv(
    mod_name: str,
    mod: nn.Module,
    mesh: DeviceMesh,
    d_model: int,
    head_dim: int,
    kv_n_heads: int,
):
    placement = [Shard(0)]
    rearr_weight = rearrange_tensor(mod.weight, mesh.size(), d_model, head_dim,
                                    kv_n_heads)
    rearr_weight_param = torch.nn.Parameter(rearr_weight)
    mod.weight = torch.nn.Parameter(
        distribute_tensor(rearr_weight_param, mesh, placement))

class MPTModel(MPTPreTrainedModel):

    def __init__(self, config: MPTConfig):
        config._validate_config()
        super().__init__(config)

        self.attn_impl = config.attn_config['attn_impl']
        self.tensor_parallel_qkvo = config.attn_config['tensor_parallel_qkvo']
        self.tp_world_size = config.attn_config['tp_world_size']
        self.prefix_lm = config.attn_config['prefix_lm']
        self.attn_uses_sequence_id = config.attn_config['attn_uses_sequence_id']
        self.alibi = config.attn_config['alibi']
        self.alibi_bias_max = config.attn_config['alibi_bias_max']

        self.learned_pos_emb = config.learned_pos_emb

        if config.init_device == 'mixed':
            if dist.get_local_rank() == 0:
                config.init_device = 'cpu'
            else:
                config.init_device = 'meta'

        if config.norm_type.lower() not in NORM_CLASS_REGISTRY.keys():
            norm_options = ' | '.join(NORM_CLASS_REGISTRY.keys())
            raise NotImplementedError(
                f'Requested norm type ({config.norm_type}) is not implemented within this repo (Options: {norm_options}).'
            )
        norm_class = NORM_CLASS_REGISTRY[config.norm_type.lower()]

        # CogView (https://arxiv.org/abs/2105.13290) and GLM-130B (https://arxiv.org/abs/2210.02414)
        # both report this helping with stabilizing training
        self.embedding_fraction = config.embedding_fraction

        self.wte = SharedEmbedding(config.vocab_size,
                                   config.d_model,
                                   device=config.init_device)
        if self.learned_pos_emb:
            self.wpe = torch.nn.Embedding(config.max_seq_len,
                                          config.d_model,
                                          device=config.init_device)
        self.emb_drop = nn.Dropout(config.emb_pdrop)
        self.blocks = nn.ModuleList([
            MPTBlock(
                device=config.init_device,
                **config.to_dict(),
            ) for _ in range(config.n_layers)
        ])
        self.norm_f = norm_class(config.d_model, device=config.init_device)

        self.rope = config.attn_config['rope']
        self.rope_impl = None
        if self.rope:
            self.rope_impl = config.attn_config['rope_impl']
            self.rotary_embedding = gen_rotary_embedding(
                rope_head_dim=config.d_model // config.n_heads,
                rope_impl=self.rope_impl,
                rope_theta=config.attn_config['rope_theta'],
                rope_dail_config=config.attn_config['rope_dail_config'],
                rope_hf_config=config.attn_config['rope_hf_config'],
                max_seq_len=self.config.max_seq_len)

        if config.init_device != 'meta':
            log.info(
                f'We recommend using config.init_device="meta" with Composer + FSDP for faster initialization.'
            )
            self.apply(self.param_init_fn)
        
        if self.tensor_parallel_qkvo:
            device_type = 'cuda' if get_device(None).name == 'gpu' else 'cpu'
            world_size = dist.get_world_size()
            node_count = world_size // dist.get_local_world_size()
            # Configures intranode tensor parallelism
            twod_mesh = DeviceMesh(
                device_type=device_type,
                mesh=torch.arange(0, world_size).view(node_count, -1),
                mesh_dim_names=['ep', 'tp'],
            )
            new_blocks = nn.ModuleList()
            torch.set_printoptions(profile='full', sci_mode=False)
            for block in self.blocks:
                qkv_module = block.get_submodule('attn.Wqkv')
                oned_mesh = _create_1d_device_mesh(twod_mesh, tp_mesh_dim=1)

                kv_n_heads = config.n_heads
                if config.attn_config['attn_type'] == 'grouped_query_attention':
                    kv_n_heads = config.attn_config['kv_n_heads']
                elif config.attn_config['attn_type'] == 'multiquery_attention':
                    raise NotImplementedError(
                        'Tensor parallel currently does not work for multiquery attention.'
                    )

                # Megatron trick:
                #   Shard qkv module column wise
                #   Shard output projection row wise
                # Note: since PyTorch does not support interleaved sharding yet, we need to
                # manually rearrange the weight tensors since the QKV projection is fused.
                distribute_module(
                    qkv_module,
                    oned_mesh,
                    partition_fn=partial(shard_qkv,
                                         d_model=config.d_model,
                                         head_dim=config.d_model //
                                         config.n_heads,
                                         kv_n_heads=kv_n_heads),
                    input_fn=make_input_replicate_1d,
                    output_fn=make_sharded_output_tensor,
                )

                block = parallelize_module(
                    module=block,
                    device_mesh=twod_mesh,
                    parallelize_plan={
                        'attn.out_proj': RowwiseParallel(),
                    },
                    tp_mesh_dim=1,
                )

                # Call to parallelize_module moves params to gpu if they are cpu params.
                # Move them back to cpu so that FSDP wrapping sees all params on cpu.
                # Othewise FSDP wrapping fails as it sees some params on cpu and others on gpu.
                assert config.init_device == 'cpu'
                if config.init_device == 'cpu':
                    block = block.to('cpu')
                new_blocks.append(block)
            self.blocks = new_blocks
            print('Tensor parallelism initialized...')

            # This call is needed to register the hooks to be compatible with FSDP
            if not enable_2d_with_fsdp():
                raise RuntimeError(
                    'Failed to enable 2D parallelism with FSDP. Please check your environment.'
                )

        self.is_causal = not self.prefix_lm

        # define attn mask
        self._attn_bias_initialized = False
        self.attn_bias = None
        self.attn_bias_shape = attn_bias_shape(
            self.attn_impl,
            config.n_heads,
            config.max_seq_len,
            self.alibi,
            prefix_lm=self.prefix_lm,
            causal=self.is_causal,
            use_sequence_id=self.attn_uses_sequence_id,
        )

        if config.no_bias:
            for module in self.modules():
                if hasattr(module, 'bias') and isinstance(
                        module.bias, nn.Parameter):
                    log.info(f'Removing bias ({module.bias}) from {module}.')
                    module.register_parameter('bias', None)

                # For transformer engine
                if hasattr(module, 'use_bias'):
                    log.info(f'Setting use_bias=False for {module}.')
                    module.use_bias = False

        log.debug(self)
        log.debug(f'Using {self.config.init_config["name"]} initialization.')

    def get_input_embeddings(self) -> Union[SharedEmbedding, nn.Embedding]:
        return self.wte

    def set_input_embeddings(
            self, value: Union[SharedEmbedding, nn.Embedding]) -> None:
        self.wte = value

    @torch.no_grad()
    def _attn_bias(
        self,
        device: torch.device,
        dtype: torch.dtype,
        attention_mask: Optional[torch.ByteTensor] = None,
        prefix_mask: Optional[torch.ByteTensor] = None,
        sequence_id: Optional[torch.LongTensor] = None,
    ) -> Tuple[Optional[torch.Tensor], Optional[torch.ByteTensor]]:
        if not self._attn_bias_initialized:
            if self.attn_bias_shape:
                self.attn_bias = torch.zeros(self.attn_bias_shape,
                                             device=device,
                                             dtype=dtype)
                self.attn_bias = build_attn_bias(
                    self.attn_impl,
                    self.attn_bias,
                    self.config.n_heads,
                    self.config.max_seq_len,
                    causal=self.is_causal,
                    alibi=self.alibi,
                    alibi_bias_max=self.alibi_bias_max,
                )
            self._attn_bias_initialized = True

        # flash does not support prefix_lm and will incorporate any
        # attention_mask inside the attention module
        if self.attn_impl == 'flash':
            return self.attn_bias, attention_mask

        if self.attn_bias is not None:
            # .to(*args, **kwargs) is a no-op if tensor is already on
            # specified device or of specified dtype
            self.attn_bias = self.attn_bias.to(dtype=dtype, device=device)

        attn_bias = self.attn_bias

        # If using torch or triton, we incorporate the prefix_mask (if appropriate)
        if self.prefix_lm:
            assert isinstance(attn_bias, torch.Tensor)  # pyright
            assert isinstance(prefix_mask, torch.Tensor)  # pyright
            attn_bias = self._apply_prefix_mask(attn_bias, prefix_mask)

        # If using torch or triton, we incorporate sequence_id (if appropriate)
        if self.attn_uses_sequence_id and sequence_id is not None:
            assert isinstance(attn_bias, torch.Tensor)  # pyright
            attn_bias = self._apply_sequence_id(attn_bias, sequence_id)

        # If using torch or triton, we incorporate attention_mask. This will output
        # None in place of attention_mask since it will not be further needed in the
        # attention modules.
        if attention_mask is not None:
            s_k = attention_mask.shape[-1]
            if attn_bias is None:
                attn_bias = torch.zeros((1, 1, 1, s_k),
                                        device=device,
                                        dtype=dtype)
            else:
                # clamp to 0 necessary for torch 2.0 compile()
                _s_k = max(0, attn_bias.size(-1) - s_k)
                attn_bias = attn_bias[:, :, :, _s_k:]
            if prefix_mask is not None and (attention_mask.shape !=
                                            prefix_mask.shape):
                raise ValueError(
                    f'attention_mask shape={attention_mask.shape} ' +
                    f'and prefix_mask shape={prefix_mask.shape} are not equal.')
            min_val = torch.finfo(attn_bias.dtype).min
            attn_bias = attn_bias.masked_fill(
                ~attention_mask.view(-1, 1, 1, s_k), min_val)

        return attn_bias, None

    def _apply_prefix_mask(self, attn_bias: torch.Tensor,
                           prefix_mask: torch.Tensor) -> torch.Tensor:
        s_k, s_q = attn_bias.shape[-2:]
        if (s_k != self.config.max_seq_len) or (s_q != self.config.max_seq_len):
            raise ValueError(
                'attn_bias does not match the expected shape. ' +
                f'The last two dimensions should both be {self.config.max_length} '
                + f'but are {s_k} and {s_q}.')
        seq_len = prefix_mask.shape[-1]
        if seq_len > self.config.max_seq_len:
            raise ValueError(
                f'prefix_mask sequence length cannot exceed max_seq_len={self.config.max_seq_len}'
            )

        # select seq_len subset of attn mask
        attn_bias = attn_bias[..., :seq_len, :seq_len]

        # Mix the causal max and the bidirectional mask to get the full
        # allowable attention (i.e. full = not accounting for padding yet)
        causal = torch.tril(
            torch.ones((seq_len, seq_len),
                       dtype=torch.bool,
                       device=prefix_mask.device)).view(1, 1, seq_len, seq_len)
        prefix = prefix_mask.view(-1, 1, 1, seq_len)
        cannot_attend = ~torch.logical_or(causal, prefix.bool())

        min_val = torch.finfo(attn_bias.dtype).min
        attn_bias = attn_bias.masked_fill(cannot_attend, min_val)

        return attn_bias

    def _apply_sequence_id(self, attn_bias: torch.Tensor,
                           sequence_id: torch.LongTensor) -> torch.Tensor:
        seq_len = sequence_id.shape[-1]
        if seq_len > self.config.max_seq_len:
            raise ValueError(
                f'sequence_id sequence length cannot exceed max_seq_len={self.config.max_seq_len}'
            )

        # select seq_len subset of attn mask
        attn_bias = attn_bias[..., :seq_len, :seq_len]

        # Restrict attention to tokens that share the same value
        # in sequence_id
        cannot_attend = torch.logical_not(
            torch.eq(
                sequence_id.view(-1, seq_len, 1),
                sequence_id.view(-1, 1, seq_len),
            )).unsqueeze(1)
        min_val = torch.finfo(attn_bias.dtype).min
        attn_bias = attn_bias.masked_fill(cannot_attend, min_val)

        return attn_bias

    def forward(
        self,
        input_ids: torch.LongTensor,
        past_key_values: Optional[List[Tuple[torch.FloatTensor]]] = None,
        attention_mask: Optional[torch.ByteTensor] = None,
        prefix_mask: Optional[torch.ByteTensor] = None,
        sequence_id: Optional[torch.LongTensor] = None,
        return_dict: Optional[bool] = None,
        output_attentions: Optional[bool] = None,
        output_hidden_states: Optional[bool] = None,
        use_cache: Optional[bool] = None,
        inputs_embeds: Optional[torch.Tensor] = None,
    ) -> BaseModelOutputWithPast:
        return_dict = (return_dict
                       if return_dict is not None else self.config.return_dict)
        use_cache = (use_cache
                     if use_cache is not None else self.config.use_cache)

        if attention_mask is not None:
            attention_mask = attention_mask.bool()  # type: ignore

        if prefix_mask is not None:
            prefix_mask = prefix_mask.bool()  # type: ignore

        # These args are passed in by keyword in huggingface's generate function
        # https://github.com/huggingface/transformers/blob/68287689f2f0d8b7063c400230b3766987abf18d/src/transformers/generation/utils.py#L2201-L2206
        # but have not yet been fully implemented in MPTModel
        if not return_dict:
            raise NotImplementedError(
                'return_dict False is not implemented yet for MPT')
        if output_attentions:
            if self.attn_impl != 'torch':
                raise NotImplementedError(
                    'output_attentions is not implemented for MPT when using attn_impl `flash` or `triton`.'
                )

        if (self.training and attention_mask is not None and
                attention_mask[:, 0].sum() != attention_mask.shape[0]):
            raise NotImplementedError(
                'MPT does not support training with left padding.')

        if self.prefix_lm and prefix_mask is None:
            raise ValueError(
                'prefix_mask is a required argument when MPT is configured with prefix_lm=True.'
            )

        # Raise a not implemented error if input_embeds is not None (this is an arg in huggingface transformers and we need to support it for PEFT)
        if inputs_embeds is not None:
            raise NotImplementedError(
                'inputs_embeds is not implemented for MPT.')

        if self.training:
            if self.attn_uses_sequence_id and sequence_id is None:
                raise ValueError(
                    'sequence_id is a required argument when MPT is configured with attn_uses_sequence_id=True '
                    + 'and the model is in train mode.')
            elif (self.attn_uses_sequence_id is False) and (sequence_id
                                                            is not None):
                warnings.warn(
                    'MPT received non-None input for `sequence_id` but is configured with attn_uses_sequence_id=False. '
                    +
                    'This input will be ignored. If you want the model to use `sequence_id`, set attn_uses_sequence_id to True.'
                )

        S = input_ids.size(1)

        assert (
            S <= self.config.max_seq_len
        ), f'Cannot forward input with seq_len={S}, this model only supports seq_len<={self.config.max_seq_len}'

        rotary_emb_w_meta_info = None
        x = self.wte(input_ids)
        if self.learned_pos_emb or self.rope:
            past_position = 0
            if past_key_values is not None:
                if len(past_key_values) != self.config.n_layers:
                    raise ValueError(
                        f'past_key_values must provide a past_key_value for each attention '
                        +
                        f'layer in the network ({len(past_key_values)=}; {self.config.n_layers=}).'
                    )
                # For attn_impl: triton and flash the past key tensor spec is (batch, seq, dim).
                # For attn_impl: torch the past key tensor spec is (batch, heads, head_dim, seq).
                # Here we shift position embedding using the `seq` dim of the past key
                past_position = past_key_values[0][0].size(1)
                if self.attn_impl == 'torch':
                    past_position = past_key_values[0][0].size(3)

            if self.learned_pos_emb and (S + past_position >
                                         self.config.max_seq_len):
                raise ValueError(
                    f'Cannot forward input with past sequence length {past_position} and current sequence length '
                    +
                    f'{S + 1}, this model only supports total sequence length <= {self.config.max_seq_len}.'
                )

            if self.learned_pos_emb or (self.rope and self.rope_impl == 'hf'):
                pos = torch.arange(
                    past_position,
                    S + past_position,
                    dtype=torch.long,
                    device=input_ids.device,
                ).unsqueeze(0)
                if attention_mask is not None:
                    # adjust the position indices to account for padding tokens
                    pos = torch.clamp(
                        pos - torch.cumsum((~attention_mask).to(torch.int32),
                                           dim=1)[:, past_position:],
                        min=0,
                    )
                if self.learned_pos_emb:
                    x = x + self.wpe(pos)
                elif self.rope and self.rope_impl == 'hf':
                    rotary_emb_w_meta_info = {
                        'impl': self.rope_impl,
                        'rotary_emb': self.rotary_embedding,
                        'offset_info': pos,
                        'seq_len': S + past_position,
                    }
            elif self.rope and self.rope_impl == 'dail':
                rotary_emb_w_meta_info = {
                    'impl': self.rope_impl,
                    'rotary_emb': self.rotary_embedding,
                    'offset_info': past_position,
                    'seq_len': S + past_position,
                }

        if self.embedding_fraction == 1:
            x = self.emb_drop(x)
        else:
            # this implementation is proposed on page 7 of the GLM-130B paper https://arxiv.org/abs/2210.02414
            x_shrunk = (x * self.embedding_fraction) + (
                x.detach() * (1 - self.embedding_fraction))
            assert isinstance(self.emb_drop, nn.Module)  # pyright
            x = self.emb_drop(x_shrunk)

        attn_bias, attention_mask = self._attn_bias(
            device=x.device,
            dtype=torch.float32,
            attention_mask=attention_mask,
            prefix_mask=prefix_mask,
            sequence_id=sequence_id,
        )

        # initialize the past key values cache if it should be used
        presents = () if use_cache else None
        if use_cache and past_key_values is None:
            past_key_values = [() for _ in range(self.config.n_layers)
                              ]  # type: ignore

        all_hidden_states = () if output_hidden_states else None
        all_self_attns = () if output_attentions else None
        for b_idx, block in enumerate(self.blocks):
            if output_hidden_states:
                assert all_hidden_states is not None  # pyright
                all_hidden_states = all_hidden_states + (x,)
            past_key_value = (past_key_values[b_idx]
                              if past_key_values is not None else None)
            x, attn_weights, present = block(
                x,
                past_key_value=past_key_value,
                attn_bias=attn_bias,
                rotary_emb_w_meta_info=rotary_emb_w_meta_info,
                attention_mask=attention_mask,
                is_causal=self.is_causal,
                output_attentions=bool(output_attentions),
            )
            if presents is not None:
                presents += (present,)

            if output_attentions:
                assert all_self_attns is not None  # pyright
                all_self_attns = all_self_attns + (attn_weights,)

        x = self.norm_f(x)

        # add hidden states from the last decoder layer
        if output_hidden_states:
            assert all_hidden_states is not None  # pyright
            all_hidden_states = all_hidden_states + (x,)

        return BaseModelOutputWithPast(
            last_hidden_state=x,
            past_key_values=presents,
            hidden_states=all_hidden_states,
            attentions=all_self_attns,
        )

    # Param Initialization, needed for device='meta' fast initialization
    def param_init_fn(self, module: nn.Module) -> None:
        init_fn_name = self.config.init_config['name']
        MODEL_INIT_REGISTRY[init_fn_name](
            module=module,
            n_layers=self.config.n_layers,
            d_model=self.config.d_model,
            **self.config.init_config,
        )

    # FSDP Wrap function
    def fsdp_wrap_fn(self, module: nn.Module) -> bool:
        return isinstance(module, MPTBlock)

    # Activation Checkpointing
    def activation_checkpointing_fn(self, module: nn.Module) -> bool:
        return isinstance(module, MPTBlock)


class MPTForCausalLM(MPTPreTrainedModel):

    def __init__(self, config: MPTConfig):
        super().__init__(config)
        log.info(f'Instantiating an MPTForCausalLM model from {__file__}')

        self.transformer: MPTModel = MPTModel(config)

        self.lm_head = None
        if not config.tie_word_embeddings:
            self.lm_head = nn.Linear(
                config.d_model,
                config.vocab_size,
                bias=False,
                device=config.init_device,
            )
            self.lm_head._fsdp_wrap = True

        for child in self.transformer.children():
            if isinstance(child, torch.nn.ModuleList):
                continue
            if isinstance(child, torch.nn.Module):
                child._fsdp_wrap = True

        # enables scaling output logits; similar to a softmax "temperature"
        # PaLM paper uses scale 1/sqrt(config.d_model)
        self.logit_scale = None
        if config.logit_scale is not None:
            logit_scale = config.logit_scale
            if isinstance(logit_scale, str):
                if logit_scale == 'inv_sqrt_d_model':
                    logit_scale = 1 / math.sqrt(config.d_model)
                else:
                    raise ValueError(
                        f"{logit_scale=} is not recognized as an option; use numeric value or 'inv_sqrt_d_model'."
                    )
            self.logit_scale = logit_scale

    def get_input_embeddings(self) -> Union[SharedEmbedding, nn.Embedding]:
        return self.transformer.get_input_embeddings()

    def set_input_embeddings(
            self, value: Union[SharedEmbedding, nn.Embedding]) -> None:
        self.transformer.set_input_embeddings(value)

    def get_output_embeddings(
            self) -> Union[SharedEmbedding, nn.Embedding, nn.Linear]:
        if self.lm_head is not None:
            return self.lm_head
        return self.transformer.get_input_embeddings()

    def set_output_embeddings(
        self, new_embeddings: Union[SharedEmbedding, nn.Embedding,
                                    nn.Linear]) -> None:
        if self.lm_head is not None:
            self.lm_head = new_embeddings
        else:
            if not isinstance(new_embeddings, (SharedEmbedding, nn.Embedding)):
                raise ValueError(
                    'new_embeddings must be an instance of SharedEmbedding ' +
                    f'or nn.Embedding, but got {type(new_embeddings)}.')
            warnings.warn(
                'Using `set_output_embeddings` to set the embedding layer of ' +
                'MPTForCausalLM with tied weights. Given weights are tied, ' +
                'using `set_input_embeddings` is recommended over using ' +
                '`set_output_embeddings`.')
            self.transformer.set_input_embeddings(new_embeddings)

    def tie_weights(self) -> None:
        self.lm_head = None

    def set_decoder(self, decoder: MPTModel) -> None:
        self.transformer = decoder

    def get_decoder(self) -> MPTModel:
        return self.transformer

    def forward(
        self,
        input_ids: torch.LongTensor,
        past_key_values: Optional[List[Tuple[torch.FloatTensor]]] = None,
        attention_mask: Optional[torch.ByteTensor] = None,
        prefix_mask: Optional[torch.ByteTensor] = None,
        sequence_id: Optional[torch.LongTensor] = None,
        labels: Optional[torch.LongTensor] = None,
        return_dict: Optional[bool] = None,
        output_attentions: Optional[bool] = None,
        output_hidden_states: Optional[bool] = None,
        use_cache: Optional[bool] = None,
        inputs_embeds: Optional[torch.FloatTensor] = None,
    ) -> CausalLMOutputWithPast:
        return_dict = (return_dict
                       if return_dict is not None else self.config.return_dict)
        use_cache = (use_cache
                     if use_cache is not None else self.config.use_cache)

        # if input_embeds is not none, raise a not implemented error
        if inputs_embeds is not None:
            raise NotImplementedError(
                'inputs_embeds has to be None (for hf/peft support).')
        # decoder outputs consists of (dec_features, layer_state, dec_hidden, dec_attn)
        outputs = self.transformer(
            input_ids=input_ids,
            past_key_values=past_key_values,
            attention_mask=attention_mask,
            prefix_mask=prefix_mask,
            sequence_id=sequence_id,
            return_dict=return_dict,
            output_attentions=output_attentions,
            output_hidden_states=output_hidden_states,
            use_cache=use_cache,
        )

        if self.lm_head is not None:
            logits = self.lm_head(outputs.last_hidden_state)
        else:
            # move outputs to same device as weights for token embedding
            # needed to support HF `device_map`
            out = outputs.last_hidden_state
            out = out.to(self.transformer.wte.weight.device)
            logits = self.transformer.wte(out, True)

        if self.logit_scale is not None:
            if self.logit_scale == 0:
                warnings.warn(
                    f'Multiplying logits by {self.logit_scale=}. This will produce uniform (uninformative) outputs.'
                )
            logits *= self.logit_scale

        loss = None
        if labels is not None:
            _labels = torch.roll(labels, shifts=-1)
            _labels[:, -1] = -100
            loss = F.cross_entropy(
                logits.view(-1, logits.size(-1)),
                _labels.to(logits.device).view(-1),
            )

        return CausalLMOutputWithPast(
            loss=loss,
            logits=logits,
            past_key_values=outputs.past_key_values,
            hidden_states=outputs.hidden_states,
            attentions=outputs.attentions,
        )

    # Param Initialization, needed for device='meta' fast initialization
    def param_init_fn(self, module: nn.Module) -> None:
        init_fn_name = self.config.init_config['name']
        MODEL_INIT_REGISTRY[init_fn_name](
            module=module,
            n_layers=self.config.n_layers,
            d_model=self.config.d_model,
            **self.config.init_config,
        )

    # FSDP Wrap function
    def fsdp_wrap_fn(self, module: nn.Module) -> bool:
        return isinstance(module, MPTBlock)

    # Activation Checkpointing
    def activation_checkpointing_fn(self, module: nn.Module) -> bool:
        act_ckpt_list = getattr(self.config, 'activation_checkpointing_target',
                                None) or ['MPTBlock']

        if 'MPTBlock' in act_ckpt_list or 'mptblock' in act_ckpt_list:
            if len(act_ckpt_list) > 1:
                log.info(
                    'Activation checkpointing MPTBlock only (ignoring other sub-block modules specified in activation_checkpointing_target).'
                )
            return isinstance(module, MPTBlock)

        mod_types = ()
        for mod_name in act_ckpt_list:
            if mod_name.lower() == 'mptblock':
                mod_types += (MPTBlock,)
            elif mod_name in ATTN_CLASS_REGISTRY:
                mod_types += (ATTN_CLASS_REGISTRY[mod_name],)
            elif mod_name in FFN_CLASS_REGISTRY:
                mod_types += (FFN_CLASS_REGISTRY[mod_name],)
            elif mod_name in NORM_CLASS_REGISTRY:
                mod_types += (NORM_CLASS_REGISTRY[mod_name],)
            else:
                msg = ', '.join(
                    list(ATTN_CLASS_REGISTRY.keys()) +
                    list(FFN_CLASS_REGISTRY.keys()) +
                    list(NORM_CLASS_REGISTRY.keys()) + ['MPTBlock'])
                raise ValueError(
                    f'{mod_name} (specified in activation_checkpointing_target) is not a recognized option out of available options {msg}.'
                )
        return isinstance(module, mod_types)

    def prepare_inputs_for_generation(
        self,
        input_ids: torch.Tensor,
        past_key_values: Optional[List[Tuple[torch.Tensor,
                                             torch.Tensor]]] = None,
        inputs_embeds: Optional[torch.Tensor] = None,
        **kwargs: Any,
    ) -> Dict[str, Any]:
        if inputs_embeds is not None:
            raise NotImplementedError(
                'inputs_embeds is not implemented for MPT yet')

        attention_mask = kwargs['attention_mask'].bool()
        if attention_mask[:, -1].sum() != attention_mask.shape[0]:
            raise NotImplementedError(
                'MPT does not support generation with right padding.')

        if self.transformer.attn_uses_sequence_id and self.training:
            sequence_id = torch.zeros_like(input_ids[:1])
        else:
            sequence_id = None

        if past_key_values is not None:
            input_ids = input_ids[:, -1].unsqueeze(-1)

        if self.transformer.prefix_lm:
            # Leverage a convenience of sequential generation!
            prefix_mask = torch.ones_like(attention_mask)
            # This requires that we're using the cache
            if kwargs.get('use_cache') == False:
                raise NotImplementedError(
                    'MPT with prefix_lm=True does not support use_cache=False.')
        else:
            prefix_mask = None

        return {
            'input_ids': input_ids,
            'attention_mask': attention_mask,
            'prefix_mask': prefix_mask,
            'sequence_id': sequence_id,
            'past_key_values': past_key_values,
            'use_cache': kwargs.get('use_cache', True),
        }

    @staticmethod
    def _reorder_cache(
            past_key_values: List[Tuple[torch.Tensor, torch.Tensor]],
            beam_idx: torch.LongTensor) -> List[Tuple[torch.Tensor, ...]]:
        """Used by HuggingFace generate when using beam search with kv-caching.

        See https://github.com/huggingface/transformers/blob/3ec7a47664ebe40c40f4b722f6bb1cd30c3821ec/src/transformers/models/gpt2/modeling_gpt2.py#L1122-L1133
        for an example in transformers.
        """
        reordered_past = []
        for layer_past in past_key_values:
            reordered_past += [
                tuple(
                    past_state.index_select(0, beam_idx)
                    for past_state in layer_past)
            ]
        return reordered_past


class ComposerMPTCausalLM(HuggingFaceModel):

    def __init__(
        self,
        om_model_config: DictConfig,
        tokenizer: Optional[PreTrainedTokenizerBase] = None,
    ):
        resolved_om_model_config = om.to_container(om_model_config,
                                                   resolve=True)
        hf_config = MPTConfig.from_dict(resolved_om_model_config)
        model = MPTForCausalLM(hf_config)

        use_train_metrics = om_model_config.get('use_train_metrics', True)
        train_metrics = [LanguageCrossEntropy(),
                         LanguagePerplexity()] if use_train_metrics else []
        eval_metrics = [
            LanguageCrossEntropy(),
            LanguagePerplexity(),
            InContextLearningLMAccuracy(),
            InContextLearningMultipleChoiceAccuracy(),
            InContextLearningQAAccuracy(),
            InContextLearningCodeEvalAccuracy(),
            InContextLearningLMExpectedCalibrationError(),
            InContextLearningMCExpectedCalibrationError(),
        ]

        super().__init__(
            model=model,
            tokenizer=tokenizer,
            use_logits=True,
            metrics=train_metrics,
            eval_metrics=eval_metrics,
            shift_labels=True,
            allow_embedding_resizing=True,
        )

        self.n_active_params = sum(p.numel() for p in self.parameters())

        loss_fn_config = om_model_config.get('loss_fn', 'fused_crossentropy')
        if loss_fn_config == 'fused_crossentropy':
            try:
                from flash_attn.losses.cross_entropy import \
                    CrossEntropyLoss as FusedCrossEntropyLoss

                self.loss_fn = FusedCrossEntropyLoss(ignore_index=-100)
            except:
                raise ValueError(
                    'Fused Cross Entropy is not installed. Either (1) have a CUDA-compatible GPU '
                    +
                    'and `pip install .[gpu]` if installing from source or `pip install xentropy-cuda-lib@git+https://github.com/HazyResearch/flash-attention.git@v1.0.3#subdirectory=csrc/xentropy` '
                    +
                    'if installing from pypi, or (2) set your config model.loss_fn=torch_crossentropy.'
                )
        elif loss_fn_config == 'torch_crossentropy':
            self.loss_fn = nn.CrossEntropyLoss(ignore_index=-100)
        else:
            raise ValueError(
                f'Specified loss_fn={self.loss_fn} not recognized. `loss_fn` must be one of [`fused_crossentropy`, `torch_crossentropy`].'
            )

    def get_targets(self, batch: Mapping) -> torch.Tensor:
        targets = torch.roll(batch['labels'], shifts=-1)
        targets[:, -1] = -100
        return targets

    def forward(self, batch: MutableMapping) -> CausalLMOutputWithPast:
        if self.model.transformer.prefix_lm:
            add_bidirectional_mask_if_missing(batch)
        # Note: prefix_mask is only used if model.prefix_lm is True
        return self.model(
            input_ids=batch['input_ids'],
            attention_mask=batch.get('attention_mask', None),
            prefix_mask=batch.get('bidirectional_mask', None),
            sequence_id=batch.get('sequence_id', None),
            inputs_embeds=batch.get('inputs_embeds', None),
        )

    def loss(self, outputs: CausalLMOutputWithPast,
             batch: Mapping) -> torch.Tensor:
        targets = self.get_targets(batch)
        return self.loss_fn(outputs.logits.view(-1, outputs.logits.size(-1)),
                            targets.view(-1))

    def flops_per_batch(self, batch: Mapping) -> int:
        # Note: this computation does not take into account padding, and assumes
        # that the dataset has been constructed without padding. Additionally, we
        # assume the backward pass is approximately 2x the forward pass

        bs, msl = batch['input_ids'].shape[0:2]
        params = self.n_active_params
        if not self.model.transformer.config.tie_word_embeddings:
            # embedding layers are lookup tables, therefore are not counted in the FLOP computation
            params -= self.model.transformer.wte.weight.numel()
        params_flops_per_token = 2 * params
        params_flops_per_seq = params_flops_per_token * msl
        attn_flops_per_seq = (self.model.config.n_layers * 2 * 2 *
                              (self.model.config.d_model * (msl**2)))

        return (params_flops_per_seq + attn_flops_per_seq) * 3 * bs<|MERGE_RESOLUTION|>--- conflicted
+++ resolved
@@ -23,10 +23,7 @@
                               InContextLearningQAAccuracy)
 from composer.metrics.nlp import LanguageCrossEntropy, LanguagePerplexity
 from composer.models import HuggingFaceModel
-<<<<<<< HEAD
 from composer.utils import dist, get_device
-=======
-from composer.utils import dist
 
 from llmfoundry.models.layers.attention import is_flash_v2_installed
 
@@ -37,7 +34,6 @@
     except Exception as e:
         raise e
 
->>>>>>> 269ded6d
 from omegaconf import DictConfig
 from omegaconf import OmegaConf as om
 from torch.distributed._tensor import (DeviceMesh, Shard, distribute_module,
