--- conflicted
+++ resolved
@@ -12,7 +12,6 @@
 
 import torch
 from composer.core import Algorithm, Callback, Evaluator
-<<<<<<< HEAD
 from composer.loggers import (InMemoryLogger, LoggerDestination, MLFlowLogger,
                               TensorboardLogger, WandBLogger)
 from composer.optim import DecoupledAdamW
@@ -20,13 +19,10 @@
                                       ConstantWithWarmupScheduler,
                                       CosineAnnealingWithWarmupScheduler,
                                       LinearWithWarmupScheduler)
-=======
-from composer.datasets.in_context_learning_evaluation import \
-    get_icl_task_dataloader
+
 from composer.loggers import LoggerDestination
 from composer.models import ComposerModel
 from composer.optim.scheduler import ComposerScheduler
->>>>>>> 7a8a1564
 from composer.utils import dist
 from omegaconf import DictConfig, ListConfig
 from omegaconf import OmegaConf as om
@@ -37,13 +33,11 @@
 from llmfoundry import registry
 from llmfoundry.callbacks import EvalGauntlet
 from llmfoundry.data.dataloader import build_dataloader
-<<<<<<< HEAD
 from llmfoundry.eval.datasets import get_icl_task_dataloader
 from llmfoundry.optim import (DecoupledAdaLRLion, DecoupledClipLion,
                               DecoupledLionW)
 from llmfoundry.optim.scheduler import InverseSquareRootWithWarmupScheduler
-=======
->>>>>>> 7a8a1564
+
 from llmfoundry.tokenizers.tiktoken import TiktokenTokenizerWrapper
 from llmfoundry.utils.registry_utils import construct_from_registry
 
