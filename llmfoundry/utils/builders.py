# Copyright 2022 MosaicML LLM Foundry authors
# SPDX-License-Identifier: Apache-2.0

import functools
import logging
import os
import re
import warnings
from collections import OrderedDict
from typing import Any, Dict, Iterable, List, Optional, Tuple, Union

import torch
from composer import algorithms
<<<<<<< HEAD
from composer.callbacks import (EarlyStopper, Generate, LRMonitor, MemoryMonitor,
                                OptimizerMonitor, RuntimeEstimator, EvalOutputLogging,
=======
from composer.callbacks import (EarlyStopper, Generate, LRMonitor,
                                MemoryMonitor, MemorySnapshot, OOMObserver,
                                OptimizerMonitor, RuntimeEstimator,
>>>>>>> 2b17497d
                                SpeedMonitor)
from composer.core import Algorithm, Callback, Evaluator
from composer.datasets.in_context_learning_evaluation import \
    get_icl_task_dataloader
from composer.loggers import (InMemoryLogger, LoggerDestination, MLFlowLogger,
                              TensorboardLogger, WandBLogger)
from composer.optim import DecoupledAdamW
from composer.optim.scheduler import (ComposerScheduler,
                                      ConstantWithWarmupScheduler,
                                      CosineAnnealingWithWarmupScheduler,
                                      LinearWithWarmupScheduler)
from composer.utils import dist
from omegaconf import DictConfig, ListConfig
from omegaconf import OmegaConf as om
from torch.optim.optimizer import Optimizer
from transformers import AutoTokenizer, PreTrainedTokenizerBase

from llmfoundry.callbacks import (AsyncEval, CurriculumLearning, EvalGauntlet,
                                  FDiffMetrics, GlobalLRScaling,
                                  HuggingFaceCheckpointer, LayerFreezing,
                                  MonolithicCheckpointSaver,
                                  ScheduledGarbageCollector)
from llmfoundry.data.dataloader import build_dataloader
from llmfoundry.optim import (DecoupledAdaLRLion, DecoupledClipLion,
                              DecoupledLionW)
from llmfoundry.optim.scheduler import InverseSquareRootWithWarmupScheduler
from llmfoundry.tokenizers.tiktoken import TiktokenTokenizerWrapper

log = logging.getLogger(__name__)


def build_evaluators(
    eval_loader_config: Optional[Union[DictConfig, ListConfig]],
    icl_tasks_config: Optional[Union[str, ListConfig]],
    eval_gauntlet_config: Optional[Union[str, DictConfig]],
    *,
    tokenizer: PreTrainedTokenizerBase,
    device_eval_batch_size: int,
    icl_seq_len: int,
    icl_subset_num_batches: Optional[int],
) -> Tuple[List[Evaluator], List[str], Optional[EvalGauntlet]]:

    evaluators = []
    if eval_loader_config is not None:
        evaluators = build_eval_loaders(
            eval_loader_config,
            tokenizer,
            device_eval_batch_size,
        )

    logger_keys = []
    eval_gauntlet_callback = None
    if icl_tasks_config is not None:
        icl_evaluators, logger_keys, eval_gauntlet_callback = build_icl_data_and_gauntlet(
            icl_tasks_config,
            eval_gauntlet_config,
            tokenizer,
            device_eval_batch_size,
            icl_seq_len,
            icl_subset_num_batches,
        )
        evaluators.extend(icl_evaluators)

    return evaluators, logger_keys, eval_gauntlet_callback


def build_eval_loaders(
    eval_loader_config: Union[DictConfig, ListConfig],
    tokenizer: PreTrainedTokenizerBase,
    device_eval_batch_size: int,
) -> List[Evaluator]:
    evaluators: List[Evaluator] = []
    if isinstance(eval_loader_config, ListConfig):
        eval_configs: ListConfig = eval_loader_config
        is_multi_eval = True
    else:
        eval_configs = ListConfig([eval_loader_config])
        is_multi_eval = False

    for eval_config in eval_configs:
        eval_dataloader = build_dataloader(eval_config, tokenizer,
                                           device_eval_batch_size)
        eval_loader: Evaluator = Evaluator(
            label=f'eval/{eval_config.label}' if is_multi_eval else 'eval',
            dataloader=eval_dataloader,
            # Load the eval data to fail fast. metrics will get added
            # later in add_metrics_to_eval_loaders, after the model is loaded
            metric_names=[],
        )
        evaluators.append(eval_loader)
    return evaluators


def add_metrics_to_eval_loaders(
    evaluators: List[Evaluator],
    metric_names: List[str],
) -> List[Evaluator]:
    eval_loaders, other_evaluators = [], []
    for evaluator in evaluators:
        if evaluator.metric_names == []:
            evaluator.metric_names = metric_names
            eval_loaders.append(evaluator)
        else:
            other_evaluators.append(evaluator)

    # Put the base eval_loaders first
    return eval_loaders + other_evaluators


def build_icl_data_and_gauntlet(
    icl_tasks_config: Union[str, ListConfig],
    eval_gauntlet_config: Optional[Union[str, DictConfig]],
    tokenizer: PreTrainedTokenizerBase,
    device_eval_batch_size: int,
    icl_seq_len: int,
    icl_subset_num_batches: Optional[int] = None
) -> Tuple[List[Evaluator], List[str], Optional[EvalGauntlet]]:
    icl_evaluators, logger_keys = build_icl_evaluators(
        icl_tasks_config,
        tokenizer,
        icl_seq_len,
        device_eval_batch_size,
        icl_subset_num_batches=icl_subset_num_batches)
    eval_gauntlet_cb = None
    if eval_gauntlet_config is not None:
        if isinstance(eval_gauntlet_config, str):
            with open(eval_gauntlet_config, 'r') as icl_f:
                eval_gauntlet_cfg = om.load(icl_f)
            eval_gauntlet = eval_gauntlet_cfg.eval_gauntlet
        elif isinstance(eval_gauntlet_config, DictConfig):  # pyright: ignore
            eval_gauntlet = eval_gauntlet_config
        else:
            raise ValueError(
                f'Got invalid type for eval_gauntlet_config: {type(eval_gauntlet_config)}'
            )
        eval_gauntlet.logger_keys = logger_keys
        eval_gauntlet.benchmark_sizes = {
            e.label: e.dataloader.num_samples for e in icl_evaluators
        }
        eval_gauntlet_cb = EvalGauntlet(**eval_gauntlet)
    return icl_evaluators, logger_keys, eval_gauntlet_cb


def build_callback(
    name: str,
    kwargs: Union[DictConfig, Dict[str, Any]],
    config: Any = None,
) -> Callback:
    if name == 'lr_monitor':
        return LRMonitor()
    elif name == 'memory_monitor':
        return MemoryMonitor()
    elif name == 'oom_observer':
        return OOMObserver(**kwargs)
    elif name == 'memory_snapshot':
        return MemorySnapshot(**kwargs)
    elif name == 'speed_monitor':
        return SpeedMonitor(window_size=kwargs.get('window_size', 1),
                            gpu_flops_available=kwargs.get(
                                'gpu_flops_available', None))
    elif name == 'fdiff':
        return FDiffMetrics(**kwargs)
    elif name == 'runtime_estimator':
        return RuntimeEstimator()
    elif name == 'optimizer_monitor':
        return OptimizerMonitor(log_optimizer_metrics=kwargs.get(
            'log_optimizer_metrics', True),)
    elif name == 'generate_callback':
        prompts = kwargs.pop('prompts')
        interval = kwargs.pop('interval', None)
        # Generate callback used to be batch_log_interval, so this is for backwards compatibility
        if interval is None:
            batch_log_interval: str = kwargs.pop('batch_log_interval', '')
            if batch_log_interval:
                interval = f'{batch_log_interval}ba'
                warnings.warn(
                    ('generate_callback.batch_log_interval is deprecated and will be removed in a future release.'
                     f'Please use interval: {interval}'),
                    DeprecationWarning,
                )
            else:
                raise KeyError(
                    '"interval" must be specified with generate callback')
        return Generate(prompts=list(prompts), interval=interval, **kwargs)
    elif name == 'global_lr_scaling':
        return GlobalLRScaling(**kwargs)
    elif name == 'layer_freezing':
        return LayerFreezing(**kwargs)
    elif name == 'mono_ckpt_saver':
        return MonolithicCheckpointSaver(**kwargs)
    elif name == 'scheduled_gc':
        return ScheduledGarbageCollector(**kwargs)
    elif name == 'early_stopper':
        return EarlyStopper(**kwargs)
    elif name == 'hf_checkpointer':
        if isinstance(kwargs, DictConfig):
            kwargs = om.to_object(kwargs)  # pyright: ignore
        return HuggingFaceCheckpointer(**kwargs)
    elif name == 'eval_output_logging':
        return EvalOutputLogging(**kwargs)
    elif name == 'async_eval':
        if config is None:
            raise ValueError(
                'Parameters config is required for async eval callback')
        return AsyncEval(**kwargs, training_params=config)
    elif name == 'curriculum_learning':
        if config is None:
            raise ValueError(
                'Parameters config is required for curriculum learning callback'
            )
        if 'train_loader' not in config:
            raise ValueError(
                'Curriculum learning callback requires a train_loader key in the run config.'
            )
        return CurriculumLearning(**kwargs,
                                  current_dataset_config=config['train_loader'])
    else:
        raise ValueError(f'Not sure how to build callback: {name}')


def build_logger(name: str, kwargs: Dict[str, Any]) -> LoggerDestination:
    if name == 'wandb':
        return WandBLogger(**kwargs)
    elif name == 'tensorboard':
        return TensorboardLogger(**kwargs)
    elif name == 'in_memory_logger':
        return InMemoryLogger(**kwargs)
    elif name == 'mlflow':
        return MLFlowLogger(**kwargs)
    elif name == 'inmemory':
        return InMemoryLogger(**kwargs)
    else:
        raise ValueError(f'Not sure how to build logger: {name}')


def build_algorithm(name: str, kwargs: Dict[str, Any]) -> Algorithm:
    if name == 'gradient_clipping':
        return algorithms.GradientClipping(**kwargs)
    elif name == 'alibi':
        return algorithms.Alibi(**kwargs)
    elif name == 'gated_linear_units':
        return algorithms.GatedLinearUnits(**kwargs)
    elif name == 'low_precision_layernorm':
        return algorithms.LowPrecisionLayerNorm(**kwargs)
    else:
        raise ValueError(f'Not sure how to build algorithm: {name}')


def _extract_param_groups(
    model: torch.nn.Module,
    optimizer_config: Dict[str, Any],
) -> Union[Iterable[torch.Tensor], Iterable[Dict[str, Any]]]:
    """Extracts parameter groups defined in the optimizer config.

    The optimizer_config defines the optimizer args. It can additionally have key
    `disable_grad` which is a string or list of strings. If a string matches a
    parameter name, then that parameter will have `requires_grad=False`. This is
    useful for freezing parameters. It can additionally have a key
    `param_groups` which is a list of dicts. In this dict, key `param_str_match`
    defines a string; if a parameter name contains this string, then it will be
    in this parameter group. This is useful for grouping parameters together.
    The dict can also contain any other key that is a valid optimizer arg.
    Note: to handle name overlap conflicts, params are assigned to parameter
    groups and added to `param_groups` in the order that `param_str_match` appear
    in `param_groups`.

    Usage
    To disable gradient for all parameters that contain the string "norm" or "bias":
    ```
    optimizer_config: {
        "name": "decoupled_lionw",
        "lr": 1e-3,
        "weight_decay": 1e-2,
        "betas": [0.9, 0.999],
        "eps": 1e-8,
        "disable_grad": ["norm", "bias"]
    }
    ```

    To create and modify the optimizer parameters for all parameters that contain
    the string "norm" and "bias" separately:
    ```
    optimizer_config: {
        "name": "decoupled_lionw",
        "lr": 1e-3,
        "weight_decay": 1e-2,
        "betas": [0.9, 0.999],
        "eps": 1e-8,
        "param_groups": [
            {
                "param_str_match": "norm",
                "lr": 1e-4,
                "weight_decay": 0.0,
            },
            {
                "param_str_match": "bias",
                "lr": 5e-4,
                "weight_decay": 0.0,
            },
        ],
    }
    ```

    Args:
        model (torch.nn.Module): model to extract parameters from
        optimizer_config (Dict[str, Any]): optimizer config

    Returns:
        Union[Iterable[torch.Tensor], Iterable[Dict[str, Any]]]: an iterable of
            torch.Tensor's or dict's. Specifies what Tensors should be optimized
            and their param groupings.
    """
    if 'disable_grad' in optimizer_config.keys():
        str_matches = optimizer_config.pop('disable_grad')
        if isinstance(str_matches, str):
            str_matches = [str_matches]
        for str_match in str_matches:
            for n, p in model.named_parameters():
                if re.search(str_match, n):
                    p.requires_grad = False
                    log.debug(f'Setting `{n}.requires_grad = False`.')

    param_groups_config = optimizer_config.pop('param_groups', None)
    if param_groups_config is not None:
        params = []
        param_dict = OrderedDict((n, p) for n, p in model.named_parameters())

        log.debug(f'Default optimizer settings: {optimizer_config}.')
        for param_group_config in param_groups_config:
            str_match = param_group_config.pop('param_str_match')
            filter_fn = functools.partial(re.search, str_match)
            param_names = [n for n in param_dict.keys() if filter_fn(n)]
            group_params = {'params': [param_dict.pop(n) for n in param_names]}
            group_params.update(param_group_config)

            log.debug(
                f'Creating optimizer param_group with parameters: {param_names} ' +\
                f'(extracted using {str_match=}). The param_group optimizer ' +\
                f'setting overrides are: {param_group_config}.')

            params.append(group_params)

        params.insert(0, {'params': param_dict.values()})
        return params

    return model.parameters()


def build_optimizer(model: torch.nn.Module, name: str,
                    optimizer_config: Dict[str, Any]) -> Optimizer:

    params = _extract_param_groups(model, optimizer_config)

    if name == 'decoupled_adamw':
        return DecoupledAdamW(params, **optimizer_config)
    elif name == 'decoupled_lionw':
        return DecoupledLionW(params, **optimizer_config)
    elif name == 'clip_lion':
        return DecoupledClipLion(params, **optimizer_config)
    elif name == 'adalr_lion':
        return DecoupledAdaLRLion(params, **optimizer_config)
    else:
        raise ValueError(f'Not sure how to build optimizer: {name}')


def build_scheduler(name: str,
                    scheduler_config: Dict[str, Any]) -> ComposerScheduler:
    if name == 'constant_with_warmup':
        return ConstantWithWarmupScheduler(**scheduler_config)
    elif name == 'cosine_with_warmup':
        return CosineAnnealingWithWarmupScheduler(**scheduler_config)
    elif name == 'inv_sqrt_with_warmup':
        return InverseSquareRootWithWarmupScheduler(**scheduler_config)
    elif name == 'linear_decay_with_warmup':
        return LinearWithWarmupScheduler(**scheduler_config)
    else:
        raise ValueError(f'Not sure how to build scheduler: {name}')


def build_tokenizer(
        tokenizer_name: str,
        tokenizer_kwargs: Dict[str, Any]) -> PreTrainedTokenizerBase:
    os.environ['TRANSFORMERS_NO_ADVISORY_WARNINGS'] = '1'
    os.environ['TOKENIZERS_PARALLELISM'] = 'false'

    signal_file_path = f'.node_{dist.get_node_rank()}_local_rank0_completed_tokenizer_setup'

    if dist.is_available() and dist.is_initialized(
    ) and dist.get_world_size() > 1:
        # Make sure the tokenizer files are downloaded and cached first by local rank 0
        with dist.local_rank_zero_download_and_wait(signal_file_path):
            pass

    if tokenizer_name.startswith('tiktoken'):
        tokenizer = TiktokenTokenizerWrapper(**tokenizer_kwargs)
    else:
        tokenizer = AutoTokenizer.from_pretrained(tokenizer_name,
                                                  **tokenizer_kwargs)

        # HuggingFace does not respect the model_max_length kwarg, and overrides it with
        # min(kwargs['model_max_length'], original_config['model_max_length']), so we
        # explicitly set it here
        tokenizer.model_max_length = tokenizer_kwargs.get(
            'model_max_length',
            int(1e30),
        )

    if not hasattr(tokenizer, 'eos_token') or tokenizer.eos_token is None:
        raise ValueError(
            f'The tokenizer {tokenizer_name} must have an eos_token.')

    if dist.is_available() and dist.is_initialized(
    ) and dist.get_world_size() > 1:
        if dist.get_local_rank() == 0:
            with open(signal_file_path, 'wb') as f:
                f.write(b'local_rank0_completed_tokenizer_setup')

        dist.barrier()

        if dist.get_local_rank() == 0:
            os.remove(signal_file_path)

    return tokenizer


def build_icl_evaluators(
    icl_tasks: Union[str, ListConfig],
    tokenizer: PreTrainedTokenizerBase,
    default_max_seq_len: int,
    default_batch_size: int,
    destination_dir: Optional[str] = None,
    icl_subset_num_batches: Optional[int] = None,
) -> Tuple[List[Evaluator], List[str]]:
    if destination_dir is None:
        destination_dir = os.getcwd()

    evaluators = []
    logger_keys = []

    icl_tasks_list = None
    if isinstance(icl_tasks, str):
        log.info(f'Extracting ICL task config from path: {icl_tasks}')
        with open(icl_tasks, 'r') as icl_f:
            icl_task_cfg = om.load(icl_f)
        icl_tasks_list = icl_task_cfg.icl_tasks
    else:
        icl_tasks_list = icl_tasks

    def _validate_cfg(icl_cfg: DictConfig):
        assert 'label' in icl_cfg
        assert 'dataset_uri' in icl_cfg and icl_cfg.dataset_uri is not None
        assert 'icl_task_type' in icl_cfg
        assert 'num_fewshot' in icl_cfg

        if 'metric_names' not in icl_cfg:
            if icl_cfg.icl_task_type == 'language_modeling':
                icl_cfg.metric_names = ['InContextLearningLMAccuracy']
            elif icl_cfg.icl_task_type == 'multiple_choice':
                icl_cfg.metric_names = [
                    'InContextLearningMultipleChoiceAccuracy'
                ]
            elif icl_cfg.icl_task_type == 'schema':
                icl_cfg.metric_names = [
                    'InContextLearningMultipleChoiceAccuracy'
                ]
            elif icl_cfg.icl_task_type == 'question_answering':
                icl_cfg.metric_names = ['InContextLearningQAAccuracy']
            elif icl_cfg.icl_task_type == 'code_evaluation':
                icl_cfg.metric_names = ['InContextLearningCodeEvalAccuracy']
            else:
                raise ValueError(
                    f'No metric_names defined, unable to build default metrics for icl_task_type={icl_cfg.icl_task_type}.'
                )

        if 'prompt_string' not in icl_cfg:
            icl_cfg.prompt_string = ''
        if 'example_delimiter' not in icl_cfg:
            icl_cfg.example_delimiter = '\n'
        if 'continuation_delimiter' not in icl_cfg:
            icl_cfg.continuation_delimiter = ' '
        if 'max_seq_len' not in icl_cfg:
            icl_cfg.max_seq_len = default_max_seq_len
        if 'batch_size' not in icl_cfg:
            icl_cfg.batch_size = default_batch_size
        if 'pass_at_k' not in icl_cfg:
            icl_cfg.pass_at_k = 1
        if 'fewshot_random_seed' not in icl_cfg:
            icl_cfg.fewshot_random_seed = 1234
        if 'generations_per_sample' not in icl_cfg:
            icl_cfg.generations_per_sample = 1

        if 'num_beams' in icl_cfg:
            raise ValueError(
                'num_beams is no longer supported as a top level icl_task parameter.'  + \
                'Please use generation_kwargs.num_beams instead.')

    for icl_cfg in icl_tasks_list:
        assert isinstance(icl_cfg, DictConfig)
        _validate_cfg(icl_cfg)
        for num_fewshot in list(icl_cfg.num_fewshot):
            if tokenizer.pad_token_id is None:
                # Current workaround to support GPT2 tokenizer with `pad_token_id = None`
                pad_tok_id = tokenizer.eos_token_id
            else:
                pad_tok_id = tokenizer.pad_token_id
            label = f'{icl_cfg.label}/{num_fewshot}-shot'
            metric_names = list(icl_cfg.metric_names)
            # TODO: fix Composer bug when copying local paths and destination exists
            destination_path = f'{destination_dir}/{icl_cfg.label}-{num_fewshot}.jsonl'
            if dist.get_local_rank() == 0 and os.path.exists(destination_path):
                os.remove(destination_path)
            dist.barrier()

            hf_parsing_map = icl_cfg.get('hf_parsing_map', {})
            hf_loading_vars = icl_cfg.get('hf_loading_vars', {})

            early_stopping_criteria = icl_cfg.get('early_stopping_criteria',
                                                  None)
            if isinstance(early_stopping_criteria, ListConfig):
                early_stopping_criteria = om.to_container(
                    early_stopping_criteria)
            assert early_stopping_criteria is None or isinstance(
                early_stopping_criteria, list)
            dataloaders = get_icl_task_dataloader(
                icl_cfg.icl_task_type,
                icl_cfg.dataset_uri,
                tokenizer,
                batch_size=icl_cfg.batch_size,
                max_seq_len=icl_cfg.max_seq_len,
                pad_tok_id=pad_tok_id,
                num_fewshot=num_fewshot,
                prompt_string=icl_cfg.prompt_string,
                example_delimiter=icl_cfg.example_delimiter,
                hf_loading_vars=hf_loading_vars,
                hf_parsing_map=hf_parsing_map,
                continuation_delimiter=icl_cfg.continuation_delimiter,
                question_prelimiter=icl_cfg.get('question_prelimiter', ''),
                destination_path=destination_path,
                fewshot_random_seed=icl_cfg.fewshot_random_seed,
                pass_at_k=icl_cfg.pass_at_k,
                generations_per_sample=icl_cfg.generations_per_sample,
                has_categories=icl_cfg.get('has_categories', False),
                cot_delimiter=icl_cfg.get('cot_delimiter', ''),
                generation_kwargs=icl_cfg.get('generation_kwargs', {}),
                early_stopping_criteria=early_stopping_criteria,
                do_normalization=icl_cfg.get('do_normalization', True))
            if hasattr(
                    icl_cfg,
                    'has_categories') and icl_cfg.has_categories and isinstance(
                        dataloaders, dict):
                for category in dataloaders.keys():
                    logger_keys.extend([
                        f'metrics/{label}/{category}/{m}' for m in metric_names
                    ])
                    evaluators.append(
                        Evaluator(label=f'{label}/{category}',
                                  dataloader=dataloaders[category],
                                  metric_names=metric_names),)
            else:
                logger_keys.extend(
                    [f'metrics/{label}/{m}' for m in metric_names])
                evaluators.append(
                    Evaluator(label=label,
                              dataloader=dataloaders,
                              metric_names=metric_names,
                              subset_num_batches=icl_subset_num_batches))

    return evaluators, logger_keys<|MERGE_RESOLUTION|>--- conflicted
+++ resolved
@@ -11,14 +11,9 @@
 
 import torch
 from composer import algorithms
-<<<<<<< HEAD
-from composer.callbacks import (EarlyStopper, Generate, LRMonitor, MemoryMonitor,
-                                OptimizerMonitor, RuntimeEstimator, EvalOutputLogging,
-=======
 from composer.callbacks import (EarlyStopper, Generate, LRMonitor,
                                 MemoryMonitor, MemorySnapshot, OOMObserver,
                                 OptimizerMonitor, RuntimeEstimator,
->>>>>>> 2b17497d
                                 SpeedMonitor)
 from composer.core import Algorithm, Callback, Evaluator
 from composer.datasets.in_context_learning_evaluation import \
