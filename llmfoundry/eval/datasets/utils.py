# Copyright 2024 MosaicML LLM Foundry authors
# SPDX-License-Identifier: Apache-2.0

# Copyright 2022 MosaicML Composer authors
# SPDX-License-Identifier: Apache-2.0

"""Utility and helper functions for datasets."""
from __future__ import annotations

import collections.abc
import logging
import random
from typing import Any, Dict, List, Optional, Set

import torch
import transformers

__all__ = [
    'MultiTokenEOSCriteria',
]

log = logging.getLogger(__name__)


def strip_data(example: Dict) -> Dict:
    """Remove white space from the begging and end of string values in a.

    dictionary.

    Args:
        example: Dictionary to be stripped

    Returns:
        dict: The same dictionary with .strip() applied to any value in the dict that is a string
    """
    return {
        k: v.strip() if isinstance(v, str) else v for k, v in example.items()
    }


def tokenizer_needs_prefix_space(
        tokenizer: transformers.PreTrainedTokenizerBase) -> bool:
    """Test for whether a prefix space is needed before the continuation.

    Sentencepiece tokenization should not have a prefix space, but gpt2 style
    BPE should.

    Args:
        tokenizer: Tokenizer to test

    Returns:
        bool: Whether or not the tokenizer needs a prefix space
    """
    test_tokens = tokenizer(' a', add_special_tokens=False)['input_ids']
    assert isinstance(test_tokens, list)
    return len(test_tokens) == 1


def trim_context(context_enc: List, continuation_enc: List,
                 max_seq_len: int) -> List:
    """Trims a list of tokens down to `max_seq_len` if the length of the list.

    plus the continuation is more than `max_seq_len`. It will always trim tokens
    from the left, i.e. tokens at the beginning of the context will be removed.

    Args:
        context_enc (list): List of tokens in the context
        continuation_enc (lsit): List of tokens in the continuation
        max_seq_len (int): Maximum length the model can ingest

    Returns:
        list: The encoded context trimmed from the left
    """
    if len(continuation_enc) + len(context_enc) > max_seq_len:
        context_max_subseq_len = max_seq_len - len(continuation_enc)

        if context_max_subseq_len < 0:
            # can't support continuations which are longer than the max seq len
            raise Exception(
                f'Dataset included continuation longer than the max seq len')

        # clip from the end
        context_enc = context_enc[-(context_max_subseq_len):]
    return context_enc


def get_continuation_span(context_enc: List,
                          continuation_enc: List) -> torch.Tensor:
    """Gets the list of indices of the continuation tokens for language.

    modeling.

    or generation tasks.

    Args:
        context_enc (list): List of context tokens
        continuation_enc (list): List of continuation tokens

    Returns:
        torch.tensor: A tensor containing indices corresponding to continuation tokens
    """
    return torch.tensor(
        range(len(context_enc),
              len(context_enc) + len(continuation_enc)))


def make_padded_input(context_enc: List,
                      continuation_enc: List,
                      max_seq_len: int,
                      pad_tok_id: int,
                      padding_side: str = 'right') -> torch.Tensor:
    """Takes an encoded context and continuation and clips the beginning of the.

    context if they're too long. Adds the padding token to the specified side.

    Args:
        context_enc (List): The encoded input to the model
        continuation_enc (List): The encoded desired output for the example
        max_seq_list (int): Maximum length sequences can be
        pad_tok_id (int): The token id we pad with
        padding_side (str): Which side to pad the context on. Can be 'right' or 'left

    Returns:
        input (torch.tensor): The padded and encoded context
        continuation_span (torch.tensor): The _inclusive_ range of indices corresponding to the continuation
    """
    inp = torch.tensor(
        (context_enc + continuation_enc),
        dtype=torch.long,
    )
    (inp_len,) = inp.shape

    # Sometimes tokenizers that have neither a pad_tok_id or eos_tok_id will pass None in as the padding
    # token and cause errors
    if not isinstance(pad_tok_id, int):
        raise ValueError(
            f'`pad_tok_id` must be an integer. Found {type(pad_tok_id)} instead'
        )
    # pad length from seq to padding_length
    if padding_side == 'right':
        inp = torch.cat(
            [
                inp,  # [seq]
                torch.LongTensor((max_seq_len - inp_len) * [pad_tok_id]),
            ],
            dim=0,
        )
    elif padding_side == 'left':
        inp = torch.cat(
            [
                torch.LongTensor((max_seq_len - inp_len) * [pad_tok_id]),
                inp,  # [seq]
            ],
            dim=0,
        )
    else:
        raise ValueError(
            f"Unknown padding_side {padding_side}. padding_side must be either 'left' or 'right'"
        )

    return inp


def convert_tokens_to_tensors(batch: Dict,
                              tokenize_labels: bool) -> Dict[str, Any]:
    """HF Datasets converts tensors into lists when we store them, and we don't.

    want to use `type='torch'` because some content in the dataset, like
    generation args or single ints, should not be converted.

    Here, we convert those lists of tokens back into tensors in order to feed them into the model.

    Args:
        batch (dict): A dictionary of batched inputs
        tokenize_labels (bool): Whether or not the labels are tokenized (and need to be stacked)

    Returns:
        dict: The batch with torch tensors in the corresponding keys instead of lists of lists
    """
    batch['input_ids'] = torch.stack(list(map(torch.tensor,
                                              batch['input_ids'])))
    if tokenize_labels:
        batch['labels'] = torch.stack(list(map(torch.tensor, batch['labels'])))
        batch['continuation_indices'] = list(
            map(torch.tensor, batch['continuation_indices']))
    return batch


def get_fewshot_sample_idxs(dataset_size: int, num_fewshot: int,
                            example_idx: int, rng: random.Random) -> Set[int]:
    """Samples indices without replacement. If num_fewshot exceeds the number.

    of unique examples in the dataset, then we will have fewer than num_fewshot examples in context.

    Args:
        dataset_size (int): Length of the dataset
        num_fewshot (int): Number of examples to prepend
        example_idx (int): Current example's index (excluded from fewshot choices)
        rng (random.Random): RNG for repeatable sample selection

    Returns:
        list: Indices of the examples chosen for fewshot selection
    """
    num_fewshot = min(dataset_size - 1, num_fewshot)
    fewshot_idxs = set(rng.sample(range(0, dataset_size), num_fewshot))

    if example_idx in fewshot_idxs:
        fewshot_idxs.remove(example_idx)
        if len(fewshot_idxs) >= dataset_size - 1:
            return fewshot_idxs

        replacement_sample = rng.choice(range(0, dataset_size))
        while replacement_sample in fewshot_idxs or replacement_sample == example_idx:
            replacement_sample = rng.choice(range(0, dataset_size))
        fewshot_idxs.add(replacement_sample)
    return fewshot_idxs


class MultiTokenEOSCriteria(transformers.StoppingCriteria):
    """Criteria to stop on the specified multi-token sequence.

    Slightly modified from: https://github.com/EleutherAI/lm-evaluation-harness/blob/78545d42f2ca95c6fe0ed220d456eeb94f4485e9/lm_eval/utils.py#L614-L649
    """

    def __init__(
        self,
        stop_sequence: str,
        tokenizer: transformers.PreTrainedTokenizerBase,
        batch_size: int,
<<<<<<< HEAD
    ) -> transformers.StoppingCriteriaList:
        return transformers.StoppingCriteriaList([
            *[
                MultiTokenEOSCriteria(sequence, tokenizer, batch_size)
                for sequence in stop_sequences
            ],
        ])

except ImportError as e:
    stop_sequences_criteria = None  # pyright: ignore [reportGeneralTypeIssues]
    MultiTokenEOSCriteria = None  # pyright: ignore [reportGeneralTypeIssues]


def recursive_dict_update(d, u):
    for k, v in u.items():
        if isinstance(v, collections.abc.Mapping):
            d[k] = recursive_dict_update(d.get(k, {}), v)
        else:
            d[k] = v
    return d
=======
    ) -> None:
        self.done_tracker = [False] * batch_size
        self.stop_sequence = stop_sequence
        self.stop_sequence_ids = tokenizer.encode(stop_sequence,
                                                  add_special_tokens=False)

        # sentence piece tokenizers add a superflous underline token before string-initial \n
        # that throws off our calculation of the stop sequence length
        # so we remove any token ids that produce empty strings
        self.stop_sequence_ids = [
            id for id in self.stop_sequence_ids if tokenizer.decode(id) != ''
        ]

        # we look back for 1 more token than it takes to encode our stop sequence
        # because tokenizers suck, and a model might generate `['\n', '\n']` but our `sequence` is `['\n\n']`
        # and we don't want to mistakenly not stop a generation because our
        # (string) stop sequence was output in a different tokenization

        self.stop_sequence_id_len = len(self.stop_sequence_ids) + 1
        self.tokenizer = tokenizer

    def __call__(self,
                 input_ids: torch.LongTensor,
                 scores: Optional[torch.FloatTensor] = None,
                 **kwargs: Dict[str, Any]) -> bool:
        # For efficiency, we compare the last n tokens where n is the number of tokens in the stop_sequence
        lookback_ids_batch = input_ids[:, :][:, -self.stop_sequence_id_len:]
        lookback_tokens_batch = self.tokenizer.batch_decode(lookback_ids_batch)
        for i, done in enumerate(self.done_tracker):
            if i >= len(lookback_tokens_batch):
                # The last batch of a dataset may be smaller than `batch_size`
                # Automatically set those indices in the done_tracker to True
                # since those indices don't show up in the current batch
                self.done_tracker[i] = True
                break
            elif not done:
                self.done_tracker[
                    i] = self.stop_sequence in lookback_tokens_batch[i]
        return False not in self.done_tracker


def stop_sequences_criteria(
    tokenizer: transformers.PreTrainedTokenizerBase,
    stop_sequences: List[str],
    batch_size: int,
) -> transformers.StoppingCriteriaList:
    return transformers.StoppingCriteriaList([
        *[
            MultiTokenEOSCriteria(sequence, tokenizer, batch_size)
            for sequence in stop_sequences
        ],
    ])
>>>>>>> 898928e2
<|MERGE_RESOLUTION|>--- conflicted
+++ resolved
@@ -216,31 +216,6 @@
     return fewshot_idxs
 
 
-class MultiTokenEOSCriteria(transformers.StoppingCriteria):
-    """Criteria to stop on the specified multi-token sequence.
-
-    Slightly modified from: https://github.com/EleutherAI/lm-evaluation-harness/blob/78545d42f2ca95c6fe0ed220d456eeb94f4485e9/lm_eval/utils.py#L614-L649
-    """
-
-    def __init__(
-        self,
-        stop_sequence: str,
-        tokenizer: transformers.PreTrainedTokenizerBase,
-        batch_size: int,
-<<<<<<< HEAD
-    ) -> transformers.StoppingCriteriaList:
-        return transformers.StoppingCriteriaList([
-            *[
-                MultiTokenEOSCriteria(sequence, tokenizer, batch_size)
-                for sequence in stop_sequences
-            ],
-        ])
-
-except ImportError as e:
-    stop_sequences_criteria = None  # pyright: ignore [reportGeneralTypeIssues]
-    MultiTokenEOSCriteria = None  # pyright: ignore [reportGeneralTypeIssues]
-
-
 def recursive_dict_update(d, u):
     for k, v in u.items():
         if isinstance(v, collections.abc.Mapping):
@@ -248,7 +223,18 @@
         else:
             d[k] = v
     return d
-=======
+
+class MultiTokenEOSCriteria(transformers.StoppingCriteria):
+    """Criteria to stop on the specified multi-token sequence.
+
+    Slightly modified from: https://github.com/EleutherAI/lm-evaluation-harness/blob/78545d42f2ca95c6fe0ed220d456eeb94f4485e9/lm_eval/utils.py#L614-L649
+    """
+
+    def __init__(
+        self,
+        stop_sequence: str,
+        tokenizer: transformers.PreTrainedTokenizerBase,
+        batch_size: int,
     ) -> None:
         self.done_tracker = [False] * batch_size
         self.stop_sequence = stop_sequence
@@ -300,5 +286,4 @@
             MultiTokenEOSCriteria(sequence, tokenizer, batch_size)
             for sequence in stop_sequences
         ],
-    ])
->>>>>>> 898928e2
+    ])