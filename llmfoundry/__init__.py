# Copyright 2022 MosaicML LLM Foundry authors
# SPDX-License-Identifier: Apache-2.0

import warnings

# bitsandbytes is a very noisy library. A lot of it is print statements that we can't easily suppress,
# but we can at least suppress a bunch of spurious warnings.
warnings.filterwarnings('ignore', category=UserWarning, module='bitsandbytes')

import logging

from llmfoundry.utils.logging_utils import SpecificWarningFilter

# Filter out Hugging Face warning for not using a pinned revision of the model
hf_dynamic_modules_logger = logging.getLogger(
    'transformers.dynamic_module_utils')
new_files_warning_filter = SpecificWarningFilter(
    'A new version of the following files was downloaded from')

hf_dynamic_modules_logger.addFilter(new_files_warning_filter)

<<<<<<< HEAD
from llmfoundry import optim, utils
from llmfoundry.data import (ConcatTokensDataset, MixtureOfDenoisersCollator,
                             NoConcatDataset, Seq2SeqFinetuningCollator,
                             build_finetuning_dataloader,
                             build_text_denoising_dataloader)
from llmfoundry.eval import (InContextLearningCodeEvalAccuracy,
                             InContextLearningCodeEvalDataset,
                             InContextLearningDataset,
                             InContextLearningGenerationExactMatchAccuracy,
                             InContextLearningGenerationTaskWithAnswersDataset,
                             InContextLearningLMAccuracy,
                             InContextLearningLMExpectedCalibrationError,
                             InContextLearningLMTaskDataset,
                             InContextLearningMCExpectedCalibrationError,
                             InContextLearningMetric,
                             InContextLearningMultipleChoiceAccuracy,
                             InContextLearningMultipleChoiceTaskDataset,
                             InContextLearningSchemaTaskDataset,
                             get_continuation_span, get_fewshot_sample_idxs,
                             get_icl_task_dataloader, make_padded_input,
                             strip_data, tokenizer_needs_prefix_space,
                             trim_context)
from llmfoundry.models.hf import (ComposerHFCausalLM, ComposerHFPrefixLM,
                                  ComposerHFT5)
=======
from llmfoundry import algorithms, callbacks, loggers, optim, registry, utils
from llmfoundry.data import (ConcatTokensDataset, NoConcatDataset,
                             Seq2SeqFinetuningCollator,
                             build_finetuning_dataloader)
from llmfoundry.models.hf import ComposerHFCausalLM, ComposerHFT5
>>>>>>> 349c2ff0
from llmfoundry.models.layers.attention import (
    MultiheadAttention, attn_bias_shape, build_alibi_bias, build_attn_bias,
    flash_attn_fn, scaled_multihead_dot_product_attention)
from llmfoundry.models.layers.blocks import MPTBlock
from llmfoundry.models.layers.ffn import FFN_CLASS_REGISTRY, MPTMLP, build_ffn
from llmfoundry.models.mpt import (ComposerMPTCausalLM, MPTConfig,
                                   MPTForCausalLM, MPTModel, MPTPreTrainedModel)
from llmfoundry.tokenizers import TiktokenTokenizerWrapper

__all__ = [
    'build_finetuning_dataloader',
    'Seq2SeqFinetuningCollator',
    'MPTBlock',
    'FFN_CLASS_REGISTRY',
    'MPTMLP',
    'build_ffn',
    'MPTConfig',
    'MPTPreTrainedModel',
    'MPTModel',
    'MPTForCausalLM',
    'ComposerMPTCausalLM',
    'ComposerHFCausalLM',
    'ComposerHFT5',
    'scaled_multihead_dot_product_attention',
    'flash_attn_fn',
    'MultiheadAttention',
    'NoConcatDataset',
    'ConcatTokensDataset',
    'attn_bias_shape',
    'build_attn_bias',
    'build_alibi_bias',
    'optim',
    'utils',
    'loggers',
    'algorithms',
    'callbacks',
    'TiktokenTokenizerWrapper',
<<<<<<< HEAD
    'InContextLearningLMAccuracy',
    'InContextLearningMultipleChoiceAccuracy',
    'InContextLearningGenerationExactMatchAccuracy',
    'InContextLearningMCExpectedCalibrationError',
    'InContextLearningLMExpectedCalibrationError',
    'InContextLearningMetric',
    'InContextLearningCodeEvalAccuracy',
    'InContextLearningDataset',
    'InContextLearningGenerationTaskWithAnswersDataset',
    'InContextLearningLMTaskDataset',
    'InContextLearningCodeEvalDataset',
    'InContextLearningMultipleChoiceTaskDataset',
    'InContextLearningSchemaTaskDataset',
    'get_icl_task_dataloader',
    'strip_data',
    'tokenizer_needs_prefix_space',
    'trim_context',
    'get_continuation_span',
    'get_fewshot_sample_idxs',
    'make_padded_input',
=======
    'registry',
>>>>>>> 349c2ff0
]

__version__ = '0.7.0'<|MERGE_RESOLUTION|>--- conflicted
+++ resolved
@@ -19,12 +19,8 @@
 
 hf_dynamic_modules_logger.addFilter(new_files_warning_filter)
 
-<<<<<<< HEAD
 from llmfoundry import optim, utils
-from llmfoundry.data import (ConcatTokensDataset, MixtureOfDenoisersCollator,
-                             NoConcatDataset, Seq2SeqFinetuningCollator,
-                             build_finetuning_dataloader,
-                             build_text_denoising_dataloader)
+
 from llmfoundry.eval import (InContextLearningCodeEvalAccuracy,
                              InContextLearningCodeEvalDataset,
                              InContextLearningDataset,
@@ -42,15 +38,12 @@
                              get_icl_task_dataloader, make_padded_input,
                              strip_data, tokenizer_needs_prefix_space,
                              trim_context)
-from llmfoundry.models.hf import (ComposerHFCausalLM, ComposerHFPrefixLM,
-                                  ComposerHFT5)
-=======
+from llmfoundry.models.hf import (ComposerHFCausalLM, ComposerHFT5)
 from llmfoundry import algorithms, callbacks, loggers, optim, registry, utils
 from llmfoundry.data import (ConcatTokensDataset, NoConcatDataset,
                              Seq2SeqFinetuningCollator,
                              build_finetuning_dataloader)
 from llmfoundry.models.hf import ComposerHFCausalLM, ComposerHFT5
->>>>>>> 349c2ff0
 from llmfoundry.models.layers.attention import (
     MultiheadAttention, attn_bias_shape, build_alibi_bias, build_attn_bias,
     flash_attn_fn, scaled_multihead_dot_product_attention)
@@ -88,7 +81,6 @@
     'algorithms',
     'callbacks',
     'TiktokenTokenizerWrapper',
-<<<<<<< HEAD
     'InContextLearningLMAccuracy',
     'InContextLearningMultipleChoiceAccuracy',
     'InContextLearningGenerationExactMatchAccuracy',
@@ -109,9 +101,7 @@
     'get_continuation_span',
     'get_fewshot_sample_idxs',
     'make_padded_input',
-=======
     'registry',
->>>>>>> 349c2ff0
 ]
 
 __version__ = '0.7.0'