"""MosaicML LLM Foundry package setup."""

import os
import re

import setuptools
from setuptools import setup

_PACKAGE_NAME = 'llm-foundry'
_PACKAGE_DIR = 'llmfoundry'
_REPO_REAL_PATH = os.path.dirname(os.path.realpath(__file__))
_PACKAGE_REAL_PATH = os.path.join(_REPO_REAL_PATH, _PACKAGE_DIR)

# Read the repo version
# We can't use `.__version__` from the library since it's not installed yet
with open(os.path.join(_PACKAGE_REAL_PATH, '__init__.py')) as f:
    content = f.read()
# regex: '__version__', whitespace?, '=', whitespace, quote, version, quote
# we put parens around the version so that it becomes elem 1 of the match
expr = re.compile(r"""^__version__\W+=\W+['"]([0-9\.]*)['"]""", re.MULTILINE)
repo_version = expr.findall(content)[0]

# Use repo README for PyPi description
with open('README.md', 'r', encoding='utf-8') as fh:
    long_description = fh.read()

# Hide the content between <!-- SETUPTOOLS_LONG_DESCRIPTION_HIDE_BEGIN --> and
# <!-- SETUPTOOLS_LONG_DESCRIPTION_HIDE_END --> tags in the README
while True:
    start_tag = '<!-- SETUPTOOLS_LONG_DESCRIPTION_HIDE_BEGIN -->'
    end_tag = '<!-- SETUPTOOLS_LONG_DESCRIPTION_HIDE_END -->'
    start = long_description.find(start_tag)
    end = long_description.find(end_tag)
    if start == -1:
        assert end == -1, 'there should be a balanced number of start and ends'
        break
    else:
        assert end != -1, 'there should be a balanced number of start and ends'
        long_description = long_description[:start] + long_description[
            end + len(end_tag):]

classifiers = [
    'Programming Language :: Python :: 3',
    'Programming Language :: Python :: 3.8',
    'Programming Language :: Python :: 3.9',
    'Programming Language :: Python :: 3.10',
]

install_requires = [
<<<<<<< HEAD
    'mosaicml[libcloud,wandb,mlflow,oci,gcs]>=0.17.1,<0.18',
    'accelerate>=0.20,<0.21',  # for HF inference `device_map`
    'transformers>=4.34.1,<4.35',
    'mosaicml-streaming>=0.7.1,<0.8',
    # 'torch>=2.1,<2.1.1', # Already installed in TRT-LLM container
    'datasets>=2.14.5,<2.15',
=======
    'mosaicml[libcloud,wandb,mlflow,oci,gcs]>=0.17.2,<0.18',
    'accelerate>=0.25,<0.26',  # for HF inference `device_map`
    'transformers>=4.36,<4.37',
    'mosaicml-streaming>=0.7.2,<0.8',
    'torch>=2.1,<2.1.1',
    'datasets==2.15.0',
>>>>>>> a7c36bcc
    'fsspec==2023.6.0',  # newer version results in a bug in datasets that duplicates data
    'sentencepiece==0.1.97',
    'einops==0.7.0',
    'omegaconf>=2.2.3,<3',
    'slack-sdk<4',
    'mosaicml-cli>=0.5.27,<1',
    'onnx==1.14.0',
    'onnxruntime==1.15.1',
    'cmake>=3.25.0,<=3.26.3',  # required for triton-pre-mlir below
    # PyPI does not support direct dependencies, so we remove this line before uploading from PyPI
    'triton-pre-mlir@git+https://github.com/vchiley/triton.git@triton_pre_mlir_sm90#subdirectory=python',
    'boto3>=1.21.45,<2',
    'huggingface-hub>=0.17.0,<1.0',
    'beautifulsoup4>=4.12.2,<5',  # required for model download utils
    'tenacity>=8.2.3,<9',
]

extra_deps = {}

extra_deps['dev'] = [
    'pre-commit>=3.4.0,<4',
    'pytest>=7.2.1,<8',
    'pytest_codeblocks>=0.16.1,<0.17',
    'pytest-cov>=4,<5',
    'pyright==1.1.256',
    'toml>=0.10.2,<0.11',
    'packaging>=21,<23',
    'hf_transfer==0.1.3',
]

extra_deps['databricks'] = [
    'mosaicml[databricks]>=0.17.2,<0.18',
]

extra_deps['tensorboard'] = [
    'mosaicml[tensorboard]>=0.17.2,<0.18',
]

extra_deps['gpu'] = [
    'flash-attn==1.0.9',
    'mosaicml-turbo==0.0.7',
    # PyPI does not support direct dependencies, so we remove this line before uploading from PyPI
    'xentropy-cuda-lib@git+https://github.com/HazyResearch/flash-attention.git@v1.0.9#subdirectory=csrc/xentropy',
]
extra_deps['gpu-flash2'] = [
    'flash-attn==2.4.2',
    'mosaicml-turbo==0.0.7',
]

extra_deps['peft'] = [
    'loralib==0.1.1',  # lora core
    'bitsandbytes==0.39.1',  # 8bit
    # bitsandbytes dependency; TODO: eliminate when incorporated to bitsandbytes
    'scipy>=1.10.0,<=1.11.0',
    # TODO: pin peft when it stabilizes.
    # PyPI does not support direct dependencies, so we remove this line before uploading from PyPI
    'peft==0.4.0',
]

extra_deps['openai'] = [
    'openai==1.3.8',
    'tiktoken==0.4.0',
]
extra_deps['all-cpu'] = set(
    dep for key, deps in extra_deps.items() for dep in deps if 'gpu' not in key)
extra_deps['all'] = set(dep for key, deps in extra_deps.items() for dep in deps
                        if key not in {'gpu-flash2', 'all-cpu'})
extra_deps['all-flash2'] = set(dep for key, deps in extra_deps.items()
                               for dep in deps
                               if key not in {'gpu', 'all', 'all-cpu'})

setup(
    name=_PACKAGE_NAME,
    version=repo_version,
    author='MosaicML',
    author_email='team@mosaicml.com',
    description='LLM Foundry',
    long_description=long_description,
    long_description_content_type='text/markdown',
    url='https://github.com/mosaicml/llm-foundry/',
    package_data={
        'llmfoundry': ['py.typed'],
    },
    packages=setuptools.find_packages(
        exclude=['.github*', 'mcli*', 'scripts*', 'tests*']),
    classifiers=classifiers,
    install_requires=install_requires,
    extras_require=extra_deps,
    python_requires='>=3.9',
)<|MERGE_RESOLUTION|>--- conflicted
+++ resolved
@@ -47,21 +47,12 @@
 ]
 
 install_requires = [
-<<<<<<< HEAD
-    'mosaicml[libcloud,wandb,mlflow,oci,gcs]>=0.17.1,<0.18',
-    'accelerate>=0.20,<0.21',  # for HF inference `device_map`
-    'transformers>=4.34.1,<4.35',
-    'mosaicml-streaming>=0.7.1,<0.8',
-    # 'torch>=2.1,<2.1.1', # Already installed in TRT-LLM container
-    'datasets>=2.14.5,<2.15',
-=======
     'mosaicml[libcloud,wandb,mlflow,oci,gcs]>=0.17.2,<0.18',
     'accelerate>=0.25,<0.26',  # for HF inference `device_map`
     'transformers>=4.36,<4.37',
     'mosaicml-streaming>=0.7.2,<0.8',
     'torch>=2.1,<2.1.1',
     'datasets==2.15.0',
->>>>>>> a7c36bcc
     'fsspec==2023.6.0',  # newer version results in a bug in datasets that duplicates data
     'sentencepiece==0.1.97',
     'einops==0.7.0',
